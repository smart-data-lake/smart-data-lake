/*
 * Smart Data Lake - Build your data lake the smart way.
 *
 * Copyright © 2019-2021 ELCA Informatique SA (<https://www.elca.ch>)
 *
 * This program is free software: you can redistribute it and/or modify
 * it under the terms of the GNU General Public License as published by
 * the Free Software Foundation, either version 3 of the License, or
 * (at your option) any later version.
 *
 * This program is distributed in the hope that it will be useful,
 * but WITHOUT ANY WARRANTY; without even the implied warranty of
 * MERCHANTABILITY or FITNESS FOR A PARTICULAR PURPOSE.  See the
 * GNU General Public License for more details.
 *
 * You should have received a copy of the GNU General Public License
 * along with this program. If not, see <http://www.gnu.org/licenses/>.
 */
package io.smartdatalake.workflow.dataobject

import com.typesafe.config.Config
import io.smartdatalake.config.SdlConfigObject.{ConnectionId, DataObjectId}
import io.smartdatalake.config.{ConfigurationException, FromConfigFactory, InstanceRegistry}
import io.smartdatalake.definitions.SDLSaveMode.SDLSaveMode
import io.smartdatalake.definitions._
import io.smartdatalake.metrics.SparkStageMetricsListener
import io.smartdatalake.util.hdfs.HdfsUtil.RemoteIteratorWrapper
import io.smartdatalake.util.hdfs.{HdfsUtil, PartitionValues}
import io.smartdatalake.util.hive.HiveUtil
import io.smartdatalake.util.misc._
import io.smartdatalake.util.spark.{DataFrameUtil, SparkQueryUtil}
import io.smartdatalake.workflow.action.ActionSubFeedsImpl.MetricsMap
import io.smartdatalake.workflow.connection.IcebergTableConnection
import io.smartdatalake.workflow.dataframe.GenericSchema
import io.smartdatalake.workflow.dataframe.spark.{SparkSchema, SparkSubFeed}
import io.smartdatalake.workflow.{ActionPipelineContext, ProcessingLogicException}
import org.apache.hadoop.fs.Path
import org.apache.iceberg.catalog.{Catalog, Namespace, TableIdentifier}
import org.apache.iceberg.spark.Spark3Util.{CatalogAndIdentifier, identifierToTableIdentifier}
import org.apache.iceberg.spark.actions.SparkActions
import org.apache.iceberg.spark.source.HasIcebergCatalog
import org.apache.iceberg.spark.{Spark3Util, SparkSchemaUtil, SparkWriteOptions}
import org.apache.iceberg.types.TypeUtil
import org.apache.iceberg.{PartitionSpec, TableProperties}
import org.apache.spark.sql.connector.catalog.{Identifier, SupportsNamespaces, TableCatalog}
import org.apache.spark.sql.expressions.Window
import org.apache.spark.sql.functions.{col, expr, rank}
import org.apache.spark.sql.types.StructType
import org.apache.spark.sql.{DataFrame, SparkSession}

import scala.jdk.CollectionConverters._
import scala.util.Try

/**
 * [[DataObject]] of type IcebergTableDataObject.
 * Provides details to access Tables in Iceberg format to an Action.
 *
 * Iceberg format maintains a transaction log in a separate metadata subfolder.
 * The schema is registered in Metastore by IcebergTableDataObject.
 * For this either the default spark catalog must be wrapped in an IcebergSessionCatalog,
 * or an additional IcebergCatalog has to be configured. See also [[https://iceberg.apache.org/docs/latest/getting-started/]].
 *
 * The following anomalies between metastore and filesystem might occur:
 * - table is registered in metastore but path does not exist -> table is dropped from metastore
 * - table is registered in metastore but path is empty -> error is thrown. Delete the path manually to clean up.
 * - table is registered and path contains parquet files, but metadata subfolder is missing -> path is converted to Iceberg format
 * - table is not registered but path contains parquet files and metadata subfolder -> Table is registered in catalog
 * - table is not registered but path contains parquet files without metadata subfolder -> path is converted to Iceberg format and table is registered in catalog
 * - table is not registered and path does not exists -> table is created on write
 *
 * IcebergTableDataObject implements
 * - [[CanMergeDataFrame]] by writing a temp table and using one SQL merge statement.
 * - [[CanEvolveSchema]] by using internal Iceberg API.
 * - Overwriting partitions is implemented by using DataFrameWriterV2.overwrite(condition) API in one transaction.
 *
 * @param id unique name of this data object
 * @param path hadoop directory for this table. If it doesn't contain scheme and authority, the connections pathPrefix is applied.
 *             If pathPrefix is not defined or doesn't define scheme and authority, default schema and authority is applied.
 * @param partitions partition columns for this data object
 * @param options Options for Iceberg tables see: [[https://iceberg.apache.org/docs/latest/configuration/]]
 * @param schemaMin An optional, minimal schema that this DataObject must have to pass schema validation on reading and writing.
 *                  Define schema by using a DDL-formatted string, which is a comma separated list of field definitions, e.g., a INT, b STRING.
 * @param table Iceberg table to be written by this output
 * @param constraints List of row-level [[Constraint]]s to enforce when writing to this data object.
 * @param expectations List of [[Expectation]]s to enforce when writing to this data object. Expectations are checks based on aggregates over all rows of a dataset.
 * @param saveMode [[SDLSaveMode]] to use when writing files, default is "overwrite". Overwrite, Append and Merge are supported for now.
 * @param allowSchemaEvolution If set to true schema evolution will automatically occur when writing to this DataObject with different schema, otherwise SDL will stop with error.
 * @param historyRetentionPeriod Optional Iceberg retention threshold in hours. Files required by the table for reading versions younger than retentionPeriod will be preserved and the rest of them will be deleted.
 * @param acl override connection permissions for files created tables hadoop directory with this connection
 * @param expectedPartitionsCondition Optional definition of partitions expected to exist.
 *                                    Define a Spark SQL expression that is evaluated against a [[PartitionValues]] instance and returns true or false
 *                                    Default is to expect all partitions to exist.
 * @param housekeepingMode Optional definition of a housekeeping mode applied after every write. E.g. it can be used to cleanup, archive and compact partitions.
 *                         See HousekeepingMode for available implementations. Default is None.
 * @param connectionId optional id of [[io.smartdatalake.workflow.connection.HiveTableConnection]]
 * @param metadata meta data
 * @param preReadSql SQL-statement to be executed in exec phase before reading input table. If the catalog and/or schema are not
 *                   explicitly defined, the ones present in the configured "table" object are used.
 * @param postReadSql SQL-statement to be executed in exec phase after reading input table and before action is finished. If the catalog and/or schema are not
 *                   explicitly defined, the ones present in the configured "table" object are used.
 * @param preWriteSql SQL-statement to be executed in exec phase before writing output table. If the catalog and/or schema are not
 *                   explicitly defined, the ones present in the configured "table" object are used.
 * @param postWriteSql SQL-statement to be executed in exec phase after writing output table. If the catalog and/or schema are not
 *                   explicitly defined, the ones present in the configured "table" object are used.
 */
case class IcebergTableDataObject(override val id: DataObjectId,
                                  path: Option[String],
                                  override val partitions: Seq[String] = Seq(),
                                  override val options: Map[String,String] = Map(),
                                  override val schemaMin: Option[GenericSchema] = None,
                                  override var table: Table,
                                  override val constraints: Seq[Constraint] = Seq(),
                                  override val expectations: Seq[Expectation] = Seq(),
                                  saveMode: SDLSaveMode = SDLSaveMode.Overwrite,
                                  override val allowSchemaEvolution: Boolean = false,
                                  historyRetentionPeriod: Option[Int] = None, // hours
                                  acl: Option[AclDef] = None,
                                  connectionId: Option[ConnectionId] = None,
                                  override val expectedPartitionsCondition: Option[String] = None,
                                  override val housekeepingMode: Option[HousekeepingMode] = None,
                                  override val metadata: Option[DataObjectMetadata] = None,
                                  override val preReadSql: Option[String] = None,
                                  override val postReadSql: Option[String] = None,
                                  override val preWriteSql: Option[String] = None,
                                  override val postWriteSql: Option[String] = None)
                                 (@transient implicit val instanceRegistry: InstanceRegistry)
  extends TransactionalTableDataObject with CanMergeDataFrame with CanEvolveSchema with CanHandlePartitions with HasHadoopStandardFilestore with ExpectationValidation with CanCreateIncrementalOutput {

  /**
   * Connection defines db, path prefix (scheme, authority, base path) and acl's in central location
   */
  private val connection = connectionId.map(c => getConnection[IcebergTableConnection](c))

  // prepare final path and table
  @transient private var hadoopPathHolder: Path = _

  val filetype: String = "." + options.getOrElse("write.format.default", "parquet") // Iceberg also supports avro or orc by setting this option, but default is parquet

  def hadoopPath(implicit context: ActionPipelineContext): Path = {
    implicit val session: SparkSession = context.sparkSession
    val thisIsTableExisting = isTableExisting
    require(thisIsTableExisting || path.isDefined, s"($id) Iceberg table ${table.fullName} does not exist, so path must be set.")

    if (hadoopPathHolder == null) {
      hadoopPathHolder = if (thisIsTableExisting) {
        new Path(getIcebergTable.location)
      } else getAbsolutePath

      // For existing tables, check to see if we write to the same directory. If not, issue a warning.
      if (thisIsTableExisting && path.isDefined) {
        // Normalize both paths before comparing them (remove tick / tock folder and trailing slash)
        val hadoopPathNormalized = HiveUtil.normalizePath(hadoopPathHolder.toString)
        val definedPathNormalized = HiveUtil.normalizePath(getAbsolutePath.toString)

        if (definedPathNormalized != hadoopPathNormalized)
          logger.warn(s"($id) Table ${table.fullName} exists already with different path ${hadoopPathHolder}. New path definition ${getAbsolutePath} is ignored!")
      }
    }
    hadoopPathHolder
  }

  private def getAbsolutePath(implicit context: ActionPipelineContext) = {
    val prefixedPath = HdfsUtil.prefixHadoopPath(path.get, connection.map(_.pathPrefix))
    HdfsUtil.makeAbsolutePath(prefixedPath)(getFilesystem(prefixedPath, context.serializableHadoopConf)) // dont use "filesystem" to avoid loop
  }

  table = table.overrideCatalogAndDb(connection.flatMap(_.catalog), connection.map(_.db))
  if (table.db.isEmpty) throw ConfigurationException(s"($id) db is not defined in table and connection for dataObject.")

  // prepare tmp table used for merge statement
  private val tmpTable = {
    val tmpTableName = s"${table.name}_sdltmp"
    table.copy(name = tmpTableName)
  }

  assert(Seq(SDLSaveMode.Overwrite, SDLSaveMode.Append, SDLSaveMode.Merge).contains(saveMode), s"($id) Only saveMode Overwrite, Append and Merge supported for now.")

  def getMetadataPath(implicit context: ActionPipelineContext) = {
    options.get("write.metadata.path").map(new Path(_))
      .getOrElse(new Path(hadoopPath,"metadata"))
  }

  override def prepare(implicit context: ActionPipelineContext): Unit = {
    implicit val session: SparkSession = context.sparkSession
    super.prepare
    if (connection.exists(_.checkIcebergSparkOptions)) {
      require(session.conf.getOption("spark.sql.extensions").toSeq.flatMap(_.split(',')).contains("org.apache.iceberg.spark.extensions.IcebergSparkSessionExtensions"),
        s"($id) Iceberg spark properties are missing. Please set spark.sql.extensions=org.apache.iceberg.spark.extensions.IcebergSparkSessionExtensions and org.apache.iceberg.spark.SparkSessionCatalog")
    }
    if(!isDbExisting) {
      // DB (schema) is created automatically by iceberg when creating tables. But we would like to keep the same behaviour as done by spark_catalog, where only default DB is existing, and others must be created manually.
      require(table.db.contains("default"), s"($id) DB ${table.db.get} doesn't exist (needs to be created manually).")
    }
    if (!isTableExisting) {
      require(path.isDefined, s"($id) If DeltaLake table does not exist yet, path must be set.")
      if (filesystem.exists(hadoopPath)) {
        if (filesystem.exists(getMetadataPath)) {
          // define an iceberg table, metadata can be read from files.
          getIcebergCatalog.registerTable(getTableIdentifier, getMetadataPath.toString)
          logger.info(s"($id) Creating Iceberg table ${table.fullName} for existing path $hadoopPath")
        } else {
          // if path has existing parquet files, convert to delta table
          require(checkFilesExisting, s"($id) Path $hadoopPath exists but contains no parquet files. Delete whole base path to reset Iceberg table.")
          convertPathToIceberg
        }
      }
    } else if (filesystem.exists(hadoopPath)) {
      if (!filesystem.exists(getMetadataPath)) {
        // if path has existing parquet files but not in delta format, convert to delta format
        require(checkFilesExisting, s"($id) Path $hadoopPath exists but contains no parquet files. Delete whole base path to reset Iceberg table.")
        convertTableToIceberg
        logger.info(s"($id) Converted existing table ${table.fullName} to Iceberg table")
      }
    } else {
      dropTable
      logger.info(s"($id) Dropped existing Iceberg table ${table.fullName} because path was missing")
    }
    filterExpectedPartitionValues(Seq()) // validate expectedPartitionsCondition
  }

  /**
   * converts an existing hive table with parquet files to an iceberg table
   */
  private[smartdatalake] def convertTableToIceberg(implicit context: ActionPipelineContext): Unit = {
    SparkActions.get(context.sparkSession).migrateTable(getIdentifier.toString)
  }

  /**
   * converts an existing path with parquet files to an iceberg table
   */
  private[smartdatalake] def convertPathToIceberg(implicit context: ActionPipelineContext): Unit = {
    val existingDf = context.sparkSession.read.parquet(hadoopPath.toString)
    val schema = SparkSchemaUtil.convert(existingDf.schema)
    val partitionSpec = partitions.foldLeft(PartitionSpec.builderFor(schema)){
      case (partitionSpec, colName) => partitionSpec.identity(colName)
    }.build
    getIcebergCatalog.createTable(getTableIdentifier, schema, partitionSpec, hadoopPath.toString, options.asJava)
    context.sparkSession.sql(s"CALL ${getIcebergCatalog.name}.system.add_files(table => '${getIdentifier.toString}', source_table => '`parquet`.`$hadoopPath`')")
  }

  override def getSparkDataFrame(partitionValues: Seq[PartitionValues] = Seq())(implicit context: ActionPipelineContext): DataFrame = {

    val df = incrementalOutputExpr match {
      case Some(snapshotId) =>
        require(table.primaryKey.isDefined, s"($id) PrimaryKey for table [${table.fullName}] needs to be defined when using DataObjectStateIncrementalMode")
        val icebergTable = if(snapshotId == "0") context.sparkSession.table(table.fullName)
          else {

          // activate temporary cdc view
          context.sparkSession.sql(
            s"""CALL ${getIcebergCatalog.name}.system.create_changelog_view(table => '${getIdentifier.toString}'
               |, options => map('start-snapshot-id', '${snapshotId}')
               |, compute_updates => true
               |, identifier_columns => array('${table.primaryKey.get.mkString("','")}')
               |)""".stripMargin)

          // read cdc events
          val temporaryViewName = table.name + "_changes"

          val windowSpec = Window.partitionBy(table.primaryKey.get.map(col): _*).orderBy(col("_change_ordinal").desc)
          context.sparkSession.read
            .table(temporaryViewName)
            .where(expr("_change_type IN ('INSERT','UPDATE_AFTER')"))
            .withColumn("_rank", rank().over(windowSpec))
            .where("_rank == 1")
            .drop("_rank", "_change_type", "_change_ordinal", "_commit_snapshot_id")
        }
        incrementalOutputExpr = Some(getIcebergTable.currentSnapshot().snapshotId().toString)
        icebergTable
      case _ => context.sparkSession.table(table.fullName)
    }

    validateSchemaMin(SparkSchema(df.schema), "read")
    validateSchemaHasPartitionCols(df, "read")

    df
  }

  override def initSparkDataFrame(df: DataFrame, partitionValues: Seq[PartitionValues], saveModeOptions: Option[SaveModeOptions] = None)(implicit context: ActionPipelineContext): Unit = {
    validateSchemaMin(SparkSchema(df.schema), "write")
    validateSchemaHasPartitionCols(df, "write")
    validateSchemaHasPrimaryKeyCols(df, table.primaryKey.getOrElse(Seq()), "write")
    if (isTableExisting) {
      val saveModeTargetDf = saveModeOptions.map(_.convertToTargetSchema(df)).getOrElse(df)
      val existingSchema = SparkSchema(getSparkDataFrame().schema)
      if (allowSchemaEvolution && !existingSchema.equalsSchema(SparkSchema(saveModeTargetDf.schema))) evolveTableSchema(saveModeTargetDf.schema)
      else validateSchema(SparkSchema(saveModeTargetDf.schema), existingSchema, "write")
    }
  }

  override def preWrite(implicit context: ActionPipelineContext): Unit = {
    super.preWrite
    // validate if acl's must be / are configured before writing
    if (Environment.hadoopAuthoritiesWithAclsRequired.exists(a => filesystem.getUri.toString.contains(a))) {
      require(acl.isDefined, s"($id) ACL definitions are required for writing DataObjects on hadoop authority ${filesystem.getUri} by environment setting hadoopAuthoritiesWithAclsRequired")
    }
  }

  override def writeSparkDataFrame(df: DataFrame, partitionValues: Seq[PartitionValues] = Seq(), isRecursiveInput: Boolean = false, saveModeOptions: Option[SaveModeOptions] = None)
                             (implicit context: ActionPipelineContext): MetricsMap = {
    validateSchemaMin(SparkSchema(df.schema), "write")
    validateSchemaHasPartitionCols(df, "write")
    validateSchemaHasPrimaryKeyCols(df, table.primaryKey.getOrElse(Seq()), "write")
    writeDataFrame(df, createTableOnly = false, partitionValues, saveModeOptions)
  }

  /**
   * Writes DataFrame to HDFS/Parquet and creates Iceberg table.
   */
  def writeDataFrame(df: DataFrame, createTableOnly: Boolean, partitionValues: Seq[PartitionValues], saveModeOptions: Option[SaveModeOptions])
                    (implicit context: ActionPipelineContext): MetricsMap = {
    implicit val session: SparkSession = context.sparkSession
    implicit val helper: SparkSubFeed.type = SparkSubFeed
    val dfPrepared = if (createTableOnly) {
      // create empty df with existing df's schema
      DataFrameUtil.getEmptyDataFrame(df.schema)
    } else df

    val finalSaveMode = saveModeOptions.map(_.saveMode).getOrElse(saveMode)
    val saveModeTargetDf = saveModeOptions.map(_.convertToTargetSchema(dfPrepared)).getOrElse(dfPrepared)
    // V1 writer is needed to create external table
    val dfWriter = saveModeTargetDf.write
      .format("iceberg")
      .options(options)
      .option("path", hadoopPath.toString)
    val sparkMetrics = if (isTableExisting) {
      // check scheme
      if (!allowSchemaEvolution) validateSchema(SparkSchema(saveModeTargetDf.schema), SparkSchema(session.table(table.fullName).schema), "write")
      // update table property "spark.accept-any-schema" to allow schema evolution. This disables Spark schema checks as they dont allow missing columns. Iceberg schema checks still apply.
      updateTableProperty(TableProperties.SPARK_WRITE_ACCEPT_ANY_SCHEMA, allowSchemaEvolution.toString, TableProperties.SPARK_WRITE_ACCEPT_ANY_SCHEMA_DEFAULT.toString)
      // apply
      if (finalSaveMode == SDLSaveMode.Merge) {
        // merge operations still need all columns for potential insert/updateConditions. Therefore dfPrepared instead of saveModeTargetDf is passed on.
        mergeDataFrameByPrimaryKey(dfPrepared, saveModeOptions.map(SaveModeMergeOptions.fromSaveModeOptions).getOrElse(SaveModeMergeOptions()))
      } else SparkStageMetricsListener.execWithMetrics(this.id, {
        // V2 writer can be used if table is existing, it supports overwriting given partitions
        val dfWriterV2 = saveModeTargetDf
          .writeTo(table.fullName)
          .option(SparkWriteOptions.MERGE_SCHEMA, allowSchemaEvolution.toString)
        if (partitions.isEmpty) {
          SDLSaveMode.execV2(finalSaveMode, dfWriterV2, partitionValues)
        } else {
          if (finalSaveMode == SDLSaveMode.Overwrite && partitionValues.isEmpty) {
            throw new ProcessingLogicException(s"($id) Overwrite without partition values is not allowed on a partitioned DataObject. This is a protection from unintentionally deleting all partition data.")
          }
          SDLSaveMode.execV2(finalSaveMode, dfWriterV2, partitionValues)
        }
      })
    } else SparkStageMetricsListener.execWithMetrics(this.id, {
      if (partitions.isEmpty) {
        dfWriter.saveAsTable(table.fullName)
      } else {
        dfWriter
          .partitionBy(partitions: _*)
          .saveAsTable(table.fullName)
      }
    })

    // get iceberg snapshot summary / stats
    val summary = getIcebergTable.currentSnapshot().summary().asScala
    assert(summary("spark.app.id") == session.sparkContext.applicationId, s"($id) current iceberg snapshot is not written by this spark application (spark.app.id should be ${summary("spark.app.id")}. Is there someone else writing to this table?!")
    val icebergMetrics = (summary - "spark.app.id")
      // normalize names lowercase with underscore
      .map{case(k,v) => (k.replace("-","_"), Try(v.toLong).getOrElse(v))}
      // standardize naming
      // Unfortunately this is not possible yet for merge operation, as we only get added/deleted records. Added records contain inserted + updated rows, deleted records probably updated + deleted rows...
      .map{
        case ("added_records", v) if finalSaveMode != SDLSaveMode.Merge => ("rows_inserted", v)
        case (k,v) => (k,v)
      }

    // vacuum delta lake table
    vacuum

    // fix acls
    if (acl.isDefined) AclUtil.addACLs(acl.get, hadoopPath)(filesystem)

    // return
    sparkMetrics ++ icebergMetrics
  }

  private def writeToTempTable(df: DataFrame)(implicit context: ActionPipelineContext): Unit = {
    implicit val session: SparkSession = context.sparkSession
    // check if temp-table existing
    if(getIcebergCatalog.tableExists(getTableIdentifier)) {
      logger.error(s"($id) Temporary table ${tmpTable.fullName} for merge already exists! There might be a potential conflict with another job. It will be replaced.")
    }
    // write to temp-table
    df.write
      .format("iceberg")
      .option("path", hadoopPath.toString+"_sdltmp")
      .saveAsTable(tmpTable.fullName)
  }

  /**
   * Merges DataFrame with existing table data by writing DataFrame to a temp-table and using SQL Merge-statement.
   * Table.primaryKey is used as condition to check if a record is matched or not. If it is matched it gets updated (or deleted), otherwise it is inserted.
   * This all is done in one transaction.
   */
  def mergeDataFrameByPrimaryKey(df: DataFrame, saveModeOptions: SaveModeMergeOptions)(implicit context: ActionPipelineContext): MetricsMap = {
    implicit val session: SparkSession = context.sparkSession
    assert(table.primaryKey.exists(_.nonEmpty), s"($id) table.primaryKey must be defined to use mergeDataFrameByPrimaryKey")

    try {
      // write data to temp table
      val metrics = SparkStageMetricsListener.execWithMetrics(this.id,
        writeToTempTable(df)
      )
      // override missing columns with null value, as Iceberg needs all target columns be included in insert statement
      val targetCols = session.table(table.fullName).schema.fieldNames
      val missingCols = targetCols.diff(df.columns)
      val saveModeOptionsExt = saveModeOptions.copy(
        insertValuesOverride = saveModeOptions.insertValuesOverride ++ missingCols.map(_ -> "null"),
        updateColumns = if (saveModeOptions.updateColumns.isEmpty) df.columns.diff(table.primaryKey.get) else saveModeOptions.updateColumns
      )
      // prepare SQL merge statement
      // note that we pass all target cols instead of new df columns as parameter, but with customized saveModeOptionsExt
      val mergeStmt = SQLUtil.createMergeStatement(table, targetCols, tmpTable.fullName, saveModeOptionsExt, SQLUtil.sparkQuoteCaseSensitiveColumn(_))
      // execute
      logger.info(s"($id) executing merge statement with options: ${ProductUtil.attributesWithValuesForCaseClass(saveModeOptionsExt).map(e => e._1+"="+e._2).mkString(" ")}")
      logger.debug(s"($id) merge statement: $mergeStmt")
      context.sparkSession.sql(mergeStmt)
      // return
      metrics
    } finally {
      // cleanup temp table
      val tmpTableIdentifier = TableIdentifier.of((getIdentifier.namespace :+ tmpTable.name):_*)
      getIcebergCatalog.dropTable(tmpTableIdentifier)
    }
  }

  def updateTableProperty(name: String, value: String, default: String)(implicit context: ActionPipelineContext) = {
    val currentValue = getIcebergTable.properties.asScala.getOrElse(name, default)
    if (currentValue != value) {
      getIcebergTable.updateProperties.set(name, value).commit
    }
    logger.info(s"($id) updated Iceberg table property $name to $value")
  }

  /**
   * Iceberg as a write option 'mergeSchema' (see also SparkWriteOptions.MERGE_SCHEMA),
   * but it doesnt work as there is another validation before that checks the schema (e.g. QueryCompilationErrors$.cannotWriteTooManyColumnsToTableError in the stack trace)
   * This code is therefore copied from SparkWriteBuilder.validateOrMergeWriteSchema:246ff
   */
  def evolveTableSchema(dsSchema: StructType)(implicit context: ActionPipelineContext): Unit = {
    logger.info(s"($id) evolving Iceberg table schema")
    val table = getIcebergTable
    val caseSensitive = Environment.caseSensitive

    // convert the dataset schema and assign fresh ids for new fields
    val newSchema = SparkSchemaUtil.convertWithFreshIds(table.schema, dsSchema, caseSensitive)

    // update the table to get final id assignments and validate the changes
    val update = table.updateSchema.caseSensitive(caseSensitive).unionByNameWith(newSchema)
    val mergedSchema = update.apply

    // reconvert the dsSchema without assignment to use the ids assigned by UpdateSchema
    val writeSchema = SparkSchemaUtil.convert(mergedSchema, dsSchema, caseSensitive)

    TypeUtil.validateWriteSchema(mergedSchema, writeSchema, false, false)

    // if the validation passed, update the table schema
    update.commit()
  }

  def vacuum(implicit context: ActionPipelineContext): Unit = {
    historyRetentionPeriod.foreach { hours =>
      val (_, d) = PerformanceUtils.measureDuration {
        SparkActions.get(context.sparkSession)
          .expireSnapshots(getIcebergTable)
          .expireOlderThan(System.currentTimeMillis - hours * 60 * 60 * 1000)
          .execute
      }
      logger.info(s"($id) vacuum took $d")
    }
  }

  def getIcebergCatalog(implicit context: ActionPipelineContext): Catalog = {
    getSparkCatalog.icebergCatalog
  }
  def getSparkCatalog(implicit context: ActionPipelineContext): TableCatalog with SupportsNamespaces with HasIcebergCatalog = {
    getCatalogAndIdentifier.catalog match {
      case c: TableCatalog with HasIcebergCatalog with SupportsNamespaces => c
      case c => throw new IllegalStateException(s"($id) ${c.name}:${c.getClass.getSimpleName} is not a TableCatalog with SupportsNamespaces with HasIcebergCatalog implementation")
    }
  }
  def getIdentifier(implicit context: ActionPipelineContext): Identifier = {
    getCatalogAndIdentifier.identifier
  }
  def getTableIdentifier(implicit context: ActionPipelineContext): TableIdentifier = {
    convertToTableIdentifier(getIdentifier)
  }
  def convertToTableIdentifier(identifier: Identifier): TableIdentifier = {
    TableIdentifier.of(Namespace.of(identifier.namespace:_*), identifier.name)
  }
  private def getCatalogAndIdentifier(implicit context: ActionPipelineContext): CatalogAndIdentifier = {
    if (_catalogAndIdentifier.isEmpty) {
      _catalogAndIdentifier = Some(Spark3Util.catalogAndIdentifier(context.sparkSession, table.nameParts.asJava))
    }
    _catalogAndIdentifier.get
  }
  private var _catalogAndIdentifier: Option[CatalogAndIdentifier] = None

  def getIcebergTable(implicit context: ActionPipelineContext) = {
    // Note: loadTable is cached by default in Iceberg catalog
    getIcebergCatalog.loadTable(identifierToTableIdentifier(getIdentifier))
  }

  override def isDbExisting(implicit context: ActionPipelineContext): Boolean = {
    getSparkCatalog.namespaceExists(table.nameParts.init.toArray)
  }

  override def isTableExisting(implicit context: ActionPipelineContext): Boolean = {
    getIcebergCatalog.tableExists(identifierToTableIdentifier(getIdentifier))
  }


  /**
   * Configure whether [[io.smartdatalake.workflow.action.Action]]s should fail if the input file(s) are missing
   * on the file system.
   *
   * Default is false.
   */
  def failIfFilesMissing: Boolean = false

  /**
   * Check if the input files exist.
   *
   * @throws IllegalArgumentException if `failIfFilesMissing` = true and no files found at `path`.
   */
  protected def checkFilesExisting(implicit context: ActionPipelineContext): Boolean = {
    val hasFiles = filesystem.exists(hadoopPath.getParent) &&
      RemoteIteratorWrapper(filesystem.listFiles(hadoopPath, true)).exists(_.getPath.getName.endsWith(filetype))
    if (!hasFiles) {
      logger.warn(s"($id) No files found at $hadoopPath. Can not import any data.")
      require(!failIfFilesMissing, s"($id) failIfFilesMissing is enabled and no files to process have been found in $hadoopPath.")
    }
    hasFiles
  }

  protected val separator: Char = Path.SEPARATOR_CHAR

  override def listPartitions(implicit context: ActionPipelineContext): Seq[PartitionValues] = {
    val partitionsDf = context.sparkSession.sql(s"select partition.* from ${table.toString}.partitions")
    val partitions = partitionsDf.collect().toSeq.map(r => r.getValuesMap[Any](partitionsDf.columns).mapValues(_.toString).toMap)
    partitions.map(PartitionValues(_))
  }

  /**
   * Note that Iceberg will not delete the whole partition but just the data of the partition because Iceberg keeps history
   */
  override def deletePartitions(partitionValues: Seq[PartitionValues])(implicit context: ActionPipelineContext): Unit = {
    val deleteStmt = SQLUtil.createDeletePartitionStatement(table.fullName, partitionValues, SQLUtil.sparkQuoteCaseSensitiveColumn(_))
    context.sparkSession.sql(deleteStmt)
  }

  override def dropTable(implicit context: ActionPipelineContext): Unit = {
    getIcebergCatalog.dropTable(getTableIdentifier, true) // purge
    HdfsUtil.deletePath(hadoopPath, false)(filesystem)
  }

  override def getStats(update: Boolean = false)(implicit context: ActionPipelineContext): Map[String, Any] = {
    try {
      val icebergTable = getIcebergTable
      val branches = icebergTable.refs().asScala.filter(_._2.isBranch).keys.toSeq.mkString(",")
      val oldestSnapshot = icebergTable.history().asScala.minBy(_.timestampMillis())
      val snapshot = icebergTable.currentSnapshot()
      val summary = snapshot.summary().asScala
      val lastModifiedAt = snapshot.timestampMillis()
      val oldestSnapshotTs = oldestSnapshot.timestampMillis()
      val icebergStats = Map(TableStatsType.LastModifiedAt.toString -> lastModifiedAt, TableStatsType.NumRows.toString -> summary("total-records").toLong, TableStatsType.NumDataFilesCurrent.toString -> summary("total-data-files").toInt, TableStatsType.Branches.toString -> branches, TableStatsType.OldestSnapshotTs.toString -> oldestSnapshotTs)
      val columnStats = getColumnStats(update, Some(lastModifiedAt))
      HdfsUtil.getPathStats(hadoopPath)(filesystem) ++ icebergStats ++ getPartitionStats + (TableStatsType.Columns.toString -> columnStats)
    } catch {
      case e: Exception =>
        logger.error(s"($id} Could not get table stats: ${e.getClass.getSimpleName} ${e.getMessage}")
        Map(TableStatsType.Info.toString -> e.getMessage)
    }
  }

  override def getColumnStats(update: Boolean, lastModifiedAt: Option[Long])(implicit context: ActionPipelineContext): Map[String, Map[String,Any]] = {
    try {
      val session = context.sparkSession
      import session.implicits._
      val filesDf = context.sparkSession.table(s"${table.toString}.files")
      val metricsRow = filesDf.select($"readable_metrics.*").head()
      val columns = metricsRow.schema.fieldNames
      columns.map {
        c =>
          val struct = metricsRow.getStruct(metricsRow.fieldIndex(c))
          c -> Map(
            ColumnStatsType.NullCount.toString -> struct.getAs[Long]("null_value_count"),
            ColumnStatsType.Min.toString -> struct.getAs[Any]("lower_bound"),
            ColumnStatsType.Max.toString -> struct.getAs[Any]("upper_bound")
          )
      }.toMap
    } catch {
      case e: Exception =>
        logger.error(s"($id} Could not get column stats: ${e.getClass.getSimpleName} ${e.getMessage}")
        Map()
    }
  }

  override def factory: FromConfigFactory[DataObject] = IcebergTableDataObject

<<<<<<< HEAD
  private var incrementalOutputExpr: Option[String] = None

  /**
   * To implement incremental processing this function is called to initialize the DataObject with its state from the last increment.
   * The state is just a string. It's semantics is internal to the DataObject.
   * Note that this method is called on initializiation of the SmartDataLakeBuilder job (init Phase) and for streaming execution after every execution of an Action involving this DataObject (postExec).
   *
   * @param state Internal state of last increment. If None then the first increment (may be a full increment) is delivered.
   */
  override def setState(state: Option[String])(implicit context: ActionPipelineContext): Unit = {

    incrementalOutputExpr = state.orElse(Some("0"))
  }

  /**
   * Return the state of the last increment or empty if no increment was processed.
   */
  override def getState: Option[String] = {

    incrementalOutputExpr

  }

=======
  def prepareAndExecSql(sqlOpt: Option[String], configName: Option[String], partitionValues: Seq[PartitionValues])(implicit context: ActionPipelineContext): Unit = {
    implicit val session: SparkSession = context.sparkSession
    sqlOpt.foreach(stmt => SparkQueryUtil.executeSqlStatementBasedOnTable(session, stmt, table))
  }
>>>>>>> 7e73d156
}

object IcebergTableDataObject extends FromConfigFactory[DataObject] {
  override def fromConfig(config: Config)(implicit instanceRegistry: InstanceRegistry): IcebergTableDataObject = {
    extract[IcebergTableDataObject](config)
  }
}
<|MERGE_RESOLUTION|>--- conflicted
+++ resolved
@@ -603,7 +603,6 @@
 
   override def factory: FromConfigFactory[DataObject] = IcebergTableDataObject
 
-<<<<<<< HEAD
   private var incrementalOutputExpr: Option[String] = None
 
   /**
@@ -618,7 +617,7 @@
     incrementalOutputExpr = state.orElse(Some("0"))
   }
 
-  /**
+   /**
    * Return the state of the last increment or empty if no increment was processed.
    */
   override def getState: Option[String] = {
@@ -627,12 +626,11 @@
 
   }
 
-=======
   def prepareAndExecSql(sqlOpt: Option[String], configName: Option[String], partitionValues: Seq[PartitionValues])(implicit context: ActionPipelineContext): Unit = {
     implicit val session: SparkSession = context.sparkSession
     sqlOpt.foreach(stmt => SparkQueryUtil.executeSqlStatementBasedOnTable(session, stmt, table))
   }
->>>>>>> 7e73d156
+
 }
 
 object IcebergTableDataObject extends FromConfigFactory[DataObject] {
