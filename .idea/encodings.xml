<?xml version="1.0" encoding="UTF-8"?>
<project version="4">
  <component name="Encoding">
<<<<<<< HEAD
    <file url="file://$PROJECT_DIR$/sdl-azure/src/main/java" charset="UTF-8" />
=======
    <file url="file://$PROJECT_DIR$" charset="UTF-8" />
    <file url="file://$PROJECT_DIR$/sdl-azure" charset="UTF-8" />
    <file url="file://$PROJECT_DIR$/sdl-azure/src/main/java" charset="UTF-8" />
    <file url="file://$PROJECT_DIR$/sdl-azure/src/main/resources" charset="UTF-8" />
    <file url="file://$PROJECT_DIR$/sdl-azure/src/main/scala" charset="UTF-8" />
>>>>>>> 2dd1aa2f
    <file url="file://$PROJECT_DIR$/sdl-core" charset="UTF-8" />
    <file url="file://$PROJECT_DIR$/sdl-core/src/main/resources" charset="UTF-8" />
    <file url="file://$PROJECT_DIR$/sdl-core/src/main/scala" charset="UTF-8" />
    <file url="file://$PROJECT_DIR$/sdl-deltalake" charset="UTF-8" />
    <file url="file://$PROJECT_DIR$/sdl-deltalake/src/main/resources" charset="UTF-8" />
    <file url="file://$PROJECT_DIR$/sdl-deltalake/src/main/scala" charset="UTF-8" />
    <file url="file://$PROJECT_DIR$/sdl-jms" charset="UTF-8" />
    <file url="file://$PROJECT_DIR$/sdl-jms/src/main/resources" charset="UTF-8" />
    <file url="file://$PROJECT_DIR$/sdl-jms/src/main/scala" charset="UTF-8" />
    <file url="file://$PROJECT_DIR$/sdl-kafka" charset="UTF-8" />
    <file url="file://$PROJECT_DIR$/sdl-kafka/src/main/resources" charset="UTF-8" />
    <file url="file://$PROJECT_DIR$/sdl-kafka/src/main/scala" charset="UTF-8" />
    <file url="file://$PROJECT_DIR$/sdl-kafka/src/test/java" charset="UTF-8" />
    <file url="file://$PROJECT_DIR$/sdl-kafka/src/test/scala" charset="UTF-8" />
    <file url="file://$PROJECT_DIR$/sdl-lang" charset="UTF-8" />
    <file url="file://$PROJECT_DIR$/sdl-lang/src/main/resources" charset="UTF-8" />
    <file url="file://$PROJECT_DIR$/sdl-lang/src/main/scala" charset="UTF-8" />
    <file url="file://$PROJECT_DIR$/sdl-snowflake" charset="UTF-8" />
    <file url="file://$PROJECT_DIR$/sdl-snowflake/src/main/resources" charset="UTF-8" />
    <file url="file://$PROJECT_DIR$/sdl-snowflake/src/main/scala" charset="UTF-8" />
    <file url="file://$PROJECT_DIR$/sdl-splunk" charset="UTF-8" />
    <file url="file://$PROJECT_DIR$/sdl-splunk/src/main/resources" charset="UTF-8" />
    <file url="file://$PROJECT_DIR$/sdl-splunk/src/main/scala" charset="UTF-8" />
    <file url="file://$PROJECT_DIR$/src/main/java" charset="UTF-8" />
    <file url="file://$PROJECT_DIR$/src/main/resources" charset="UTF-8" />
  </component>
</project><|MERGE_RESOLUTION|>--- conflicted
+++ resolved
@@ -1,15 +1,11 @@
 <?xml version="1.0" encoding="UTF-8"?>
 <project version="4">
   <component name="Encoding">
-<<<<<<< HEAD
-    <file url="file://$PROJECT_DIR$/sdl-azure/src/main/java" charset="UTF-8" />
-=======
     <file url="file://$PROJECT_DIR$" charset="UTF-8" />
     <file url="file://$PROJECT_DIR$/sdl-azure" charset="UTF-8" />
     <file url="file://$PROJECT_DIR$/sdl-azure/src/main/java" charset="UTF-8" />
     <file url="file://$PROJECT_DIR$/sdl-azure/src/main/resources" charset="UTF-8" />
     <file url="file://$PROJECT_DIR$/sdl-azure/src/main/scala" charset="UTF-8" />
->>>>>>> 2dd1aa2f
     <file url="file://$PROJECT_DIR$/sdl-core" charset="UTF-8" />
     <file url="file://$PROJECT_DIR$/sdl-core/src/main/resources" charset="UTF-8" />
     <file url="file://$PROJECT_DIR$/sdl-core/src/main/scala" charset="UTF-8" />
