---
title: Deployment on Databricks
description: A brief example of deploying SDL on Databricks
slug: sdl-databricks
authors:
  - name: Mandes Schönherr
    title: Dr.sc.nat.
    url: https://github.com/mand35
tags: [Databricks, Cloud]
hide_table_of_contents: false
---

Many analytics applications are ported to the cloud, Data Lakes and Lakehouses in the cloud becoming more and more popular. 
The [Databricks](https://databricks.com) platform provides an easy accessible and easy configurable way to implement a modern analytics platform. 
Smart Data Lake Builder on the other hand provides an open source, portable automation tool to load and transform the data.

In this article the deployment of Smart Data Lake Builder (SDLB) on [Databricks](https://databricks.com) is described. 

<!--truncate-->

<<<<<<< HEAD
Before jumping in, it should be mentioned, that there are also many other methods to deploy SDLB in the cloud, e.g. using containers on Azure, Azure Kubernetes Service, Azure Synapse Clusters, Google Dataproc...
The present method provides the advantage of having many aspects taken care of by Databricks like Cluster management, Job scheduling and integrated data science notebooks.
Further, the presented SDLB pipeline is just a simple example, focusing on the integration into Databricks environment. 
SDLB provides a wide range of features and its full power is not revealed here. 
=======
Before jumping in, it should be mentioned, that there are also many other methods to deploy SDLB in the cloud, e.g. using containers on Azure, Azure Kubernetes Service, Azure Synapse Clusters, ...
With Databricks we can easily create a Workspace and have a variety of functions available, and do **not** need to deal with all Azure related configurations. 
Further, the presented SDLB pipeline is just a simple example, focusing on the implementation into Databricks environment. SDLB provide a wide range of features and its full power is not revealed here. 
>>>>>>> 8d5426e6

Let's get started:

1. [**Databricks**](https://databricks.com) accounts can be created as [Free Trial](https://databricks.com/try-databricks) or as [Community Account](https://community.databricks.com/s/login/SelfRegister)
    - Account and Workspace creation are described in detail [here](https://docs.databricks.com/getting-started/account-setup.html), there are few hints and modifications presented below.
    - I selected AWS backend, but there are conceptually no differences to the other providers. If you already have an Azure, AWS or Google Cloud account/subscription this can be used, otherwise you can register a trial subscription there. 
1. **Workspace stack** is created using the Quickstart as described in the documentation. When finished launch the Workspace.
1. **Databricks CLI**: for file transfer of configuration files, scripts and data, the [Databricks CLI](https://docs.databricks.com/dev-tools/cli/index.html) is installed locally. **Configure** the CLI, using the Workspace URL and in the Workspace "Settings" -> "User Settings" -> "Access tokens" create a new token.
1. **Cluster** creation, in the Workspace open the *Cluster* Creation form.
    - Spark version: When selecting the *Databricks version* pay attention to the related Spark version. 
      This needs to match the Spark version we build SDLB with later. Here, `10.4 LTS` is selected with `Spark 3.2.1` and `Scala 2.12`. 
      Alternatively, SDLB can be build with a different Spark version, see also [Architecture](../../docs/architecture) for supported versions. 
    - typesafe library version correction script: the workspace currently includes version 1.2.1 from com.typesafe:config java library. 
      SDLB relies on functions of a newer version (>1.3.0) of this library. 
      Thus, we provide a newer version of the com.typesafe:config java library in an initialization script: *Advanced options* -> *Init Scripts* specify `dbfs:/databricks/scripts/config-install.sh`
        + Further, the script needs to be created and uploaded. You can use the following script in a local terminal or in a Databricks notebook:
        ```
        cat << EOF >> ./config-install.sh
        #!/bin/bash
        wget -O /databricks/jars/-----config-1.4.1.jar https://repo1.maven.org/maven2/com/typesafe/config/1.4.1/config-1.4.1.jar
        EOF
        databricks fs mkdirs dbfs:/databricks/scripts
        databricks fs cp ./config-install.sh dbfs:/databricks/scripts/
        ```
        Note: to double-check the library version I ran `grep typesafe pom.xml` in the [SmartDataLake](https://github.com/smart-data-lake/smart-data-lake.git) source

        Note: the added `-----` will ensure that this `.jar` is preferred before the default Workspace Spark version (which starts with `----`). 
        If you are curious you could double-check e.g. with a Workspace Shell Notebook running `ls /databricks/jars/*config*`

1. **fat-jar**:
       We need to provide the SDLB sources and all required libraries. Therefore, we compile and pack the Scala code into a Jar including the dependencies. We use the [getting-started](https://github.com/smart-data-lake/getting-started.git) as dummy project, which itself pulls the SDLB sources. 
    - download the [getting-started](https://github.com/smart-data-lake/getting-started.git) source and build it with the `-P fat-jar` profile
    ```
    podman run -v ${PWD}:/mnt/project -v ${PWD}/.mvnrepo:/mnt/.mvnrepo maven:3.6.0-jdk-11-slim -- mvn -DskipTests  -P fat-jar  -f /mnt/project/pom.xml "-Dmaven.repo.local=/mnt/.mvnrepo" package
    ```
    General build instructions can be found in the [getting-started](../../docs/getting-started/setup#compile-scala-classes) documentation. 
    Therewith, the file `target/getting-started-1.0-jar-with-dependencies.jar` is created. 
    The *fat-jar* profile will include all required dependencies. The profile is defined in the [smart-data-lake](https://github.com/smart-data-lake/smart-data-lake) pom.xml.

1. upload files
<<<<<<< HEAD
    - JAR: in the "Workspace" -> your user -> create a directory `jars` and "import" the library using the link in "(To import a library, such as a jar or egg, click here)" and select the above created fat-jar to upload. As a result the jar will be listed in the Workspace directory. 
    - **SDLB application**: As an example, a dataset from Airbnb NYC will be downloaded from Github, first written into a CSV file and later partially ported into a table. Therefore, the pipeline is defined first locally in a new file `application.conf`:
    ```
    dataObjects {
      ext-ab-csv-web {
        type = WebserviceFileDataObject
        url = "https://raw.githubusercontent.com/adishourya/Airbnb/master/new-york-city-airbnb-open-data/AB_NYC_2019.csv"
        followRedirects = true
        readTimeoutMs=200000
      }
      stg-ab {
        type = CsvFileDataObject
        path = "file:///dbfs/data/~{id}"
      }
      int-ab {
        type = DeltaLakeTableDataObject
        path = "~{id}"
        table {
          db = "default"
          name = "stg_ab"
          primaryKey = [id]
        }
      }
    }

    actions {
      loadWeb2Csv {
        type = FileTransferAction
        inputId = ext-ab-csv-web
        outputId = stg-ab
        metadata {
          feed = download
        }
      }
      loadCsvLoc2Db {
        type = CopyAction
        inputId = stg-ab
        outputId = int-ab
        transformers = [{
          type = SQLDfTransformer
          code = "select id, name, host_id,host_name,neighbourhood_group,neighbourhood,latitude,longitude from stg_ab"
        }]
        metadata {
          feed = copy
        }
      }
    }
    ```
    - upload using Databricks CLI 
    ```
    databricks fs mkdirs dbfs:/conf/
    databricks fs cp application.conf dbfs:/conf/application.conf
    ```
     :::info
    For the sake of simplicity, we use directories like file:///dbfs/ directly in this post, so our data is stored in the Databricks Filesystem of your Workspace. 	
    In a real-world scenario, you would mount a specialised filesystem to the Databricks Workspace like Azure Data Lake Storage or S3.

1. **Job creation**:
    Here, we did not want to specify the schema of the file, thus two job tasks are necessary, to automatically infer and validate the data scheme. The first job task downloads the data into a CSV file. The second one selects columns and stores data into the database. 
    Each job step could perform multiple SDLB actions, here we have one action per job step.
    Define the "download" task by *Jobs* -> *Create Job*: 
    - **Type**: `JAR`
    - **Main Class**: `io.smartdatalake.app.LocalSmartDataLakeBuilder`
    - **add** *Dependent Libraries*: "Workspace" -> select the file previously uploaded "getting-started..." file in the "jars" directory
    ![jar select](add_library.png)
    - **Cluster** select the cluster created above with the corrected typesafe library
    - **Parameters**: `["-c", "file:///dbfs/conf/", "--feed-sel", "download"]`, which specifies the location of the SDLB configuration and selects the feed "download"
    ![download task](download_task.png)

    Add a second job task (after creation, click the plus below) for the "copy" feed using the same specifications, but parameters `["-c", "file:///dbfs/conf/", "--feed-sel", "copy"]`
    ![download task](copy_task.png)

1. **Launch** the job: 
    When finished in the "Runs" in that job you should see the successful run status
    ![job status](job_status.png) 
=======
	- JAR: in the "Workspace" -> your user -> create a directory `jars` and "import" the library using the link in "(To import a library, such as a jar or egg, click here)" and select the above created fat-jar to upload. As a result the jar will be listed in the Workspace directory. 
	- **SDLB application**: As an example a dataset from Airbnb NYC will be downloaded from Github, first written into a CSV file and later partially ported into a table. Therefore, the pipeline is defined first locally in a new file `application.conf`:
	```
	dataObjects {
	  ext-ab-csv-web {
	    type = WebserviceFileDataObject
	    url = "https://raw.githubusercontent.com/adishourya/Airbnb/master/new-york-city-airbnb-open-data/AB_NYC_2019.csv"
	    followRedirects = true
	    readTimeoutMs=200000
	  }
	  stg-ab {
	    type = CsvFileDataObject
	    schema = """id integer, name string, host_id integer, host_name string, neighbourhood_group string, neighbourhood string, latitude double, longitude double, room_type  string, price integer, minimum_nights integer, number_of_reviews integer, last_review timestamp, reviews_per_month double, calculated_host_listings_count integer,          availability_365 integer"""
	    path = "file:///dbfs/data/~{id}"
	  }
	  int-ab {
	    type = DeltaLakeTableDataObject
	    path = "~{id}"
	    table {
	      db = "default"
	      name = "int_ab"
	      primaryKey = [id]
	    }
	  }
	}

	actions {
	  loadWeb2Csv {
	    type = FileTransferAction
	    inputId = ext-ab-csv-web
	    outputId = stg-ab
	    metadata {
	      feed = download
	    }
	  }
	  loadCsvLoc2Db {
	    type = CopyAction
	    inputId = stg-ab
	    outputId = int-ab
	    transformers = [{
	      type = SQLDfTransformer
	      code = "select id, name, host_id,host_name,neighbourhood_group,neighbourhood,latitude,longitude from stg_ab"
	    }]
	    metadata {
	      feed = copy
	    }
	  }
	}
	```
	- upload using Databricks CLI 
	```
	databricks fs mkdirs dbfs:/conf/
	databricks fs cp application.conf dbfs:/conf/application.conf
	```

1. **Job creation**:
	Here, the Databricks job gets defined, specifying the SDL library and, the entry point and the arguments. Here we specify only the download feed. 
	Therefore, open in the sidebar *Jobs* -> *Create Job*: 
	- **Type**: `JAR`
	- **Main Class**: `io.smartdatalake.app.LocalSmartDataLakeBuilder`
	- **add** *Dependent Libraries*: "Workspace" -> select the file previously uploaded "getting-started..." file in the "jars" directory
	![jar select](add_library.png)
	- **Cluster** select the cluster created above with the corrected typesafe library
	- **Parameters**: `["-c", "file:///dbfs/conf/", "--feed-sel", "download"]`, which specifies the location of the SDLB configuration and selects the feed "download"
	![download task](download_task.png)

1. **Launch** the job: 
	Launch the job. 
	When finished in the "Runs" section of that job we can verify the successful run status
>>>>>>> 8d5426e6

1. **Results**
    After running the SDLB pipeline the data should be downloaded into the staging file and selected parts into the table `stg_ab:`
    - csv file: in the first step we downloaded the CSV file. This can be verified, e.g. by inspecting the data directory in the Databricks CLI using `databricks fs ls dbfs:/data/stg-ab` or running in a Workspace shell notebook `ls /dbfs/data/stg-ab`
    - database: in the second phase specific columns are put into the database. This can be verified in the Workspace -> Data -> default -> stg_ab
    ![select table](select_table.png)
    ![table](table.png)

    :::info
    Note that our final table was defined as `DeltaLakeTableDataObject`.
	With that, Smart Data Lake Builder automatically generates a Delta Lake Table in your Databricks workspace.   

## Lessons Learned
There are a few steps necessary, including building and uploading SDLB. 
Further, we need to be careful with the used versions of the underlying libraries. 
With these few steps we can reveal the power of SDLB and Databricks, creating a portable and reproducible pipeline into a Databricks Lakehouse.  <|MERGE_RESOLUTION|>--- conflicted
+++ resolved
@@ -18,16 +18,10 @@
 
 <!--truncate-->
 
-<<<<<<< HEAD
 Before jumping in, it should be mentioned, that there are also many other methods to deploy SDLB in the cloud, e.g. using containers on Azure, Azure Kubernetes Service, Azure Synapse Clusters, Google Dataproc...
 The present method provides the advantage of having many aspects taken care of by Databricks like Cluster management, Job scheduling and integrated data science notebooks.
 Further, the presented SDLB pipeline is just a simple example, focusing on the integration into Databricks environment. 
 SDLB provides a wide range of features and its full power is not revealed here. 
-=======
-Before jumping in, it should be mentioned, that there are also many other methods to deploy SDLB in the cloud, e.g. using containers on Azure, Azure Kubernetes Service, Azure Synapse Clusters, ...
-With Databricks we can easily create a Workspace and have a variety of functions available, and do **not** need to deal with all Azure related configurations. 
-Further, the presented SDLB pipeline is just a simple example, focusing on the implementation into Databricks environment. SDLB provide a wide range of features and its full power is not revealed here. 
->>>>>>> 8d5426e6
 
 Let's get started:
 
@@ -68,83 +62,6 @@
     The *fat-jar* profile will include all required dependencies. The profile is defined in the [smart-data-lake](https://github.com/smart-data-lake/smart-data-lake) pom.xml.
 
 1. upload files
-<<<<<<< HEAD
-    - JAR: in the "Workspace" -> your user -> create a directory `jars` and "import" the library using the link in "(To import a library, such as a jar or egg, click here)" and select the above created fat-jar to upload. As a result the jar will be listed in the Workspace directory. 
-    - **SDLB application**: As an example, a dataset from Airbnb NYC will be downloaded from Github, first written into a CSV file and later partially ported into a table. Therefore, the pipeline is defined first locally in a new file `application.conf`:
-    ```
-    dataObjects {
-      ext-ab-csv-web {
-        type = WebserviceFileDataObject
-        url = "https://raw.githubusercontent.com/adishourya/Airbnb/master/new-york-city-airbnb-open-data/AB_NYC_2019.csv"
-        followRedirects = true
-        readTimeoutMs=200000
-      }
-      stg-ab {
-        type = CsvFileDataObject
-        path = "file:///dbfs/data/~{id}"
-      }
-      int-ab {
-        type = DeltaLakeTableDataObject
-        path = "~{id}"
-        table {
-          db = "default"
-          name = "stg_ab"
-          primaryKey = [id]
-        }
-      }
-    }
-
-    actions {
-      loadWeb2Csv {
-        type = FileTransferAction
-        inputId = ext-ab-csv-web
-        outputId = stg-ab
-        metadata {
-          feed = download
-        }
-      }
-      loadCsvLoc2Db {
-        type = CopyAction
-        inputId = stg-ab
-        outputId = int-ab
-        transformers = [{
-          type = SQLDfTransformer
-          code = "select id, name, host_id,host_name,neighbourhood_group,neighbourhood,latitude,longitude from stg_ab"
-        }]
-        metadata {
-          feed = copy
-        }
-      }
-    }
-    ```
-    - upload using Databricks CLI 
-    ```
-    databricks fs mkdirs dbfs:/conf/
-    databricks fs cp application.conf dbfs:/conf/application.conf
-    ```
-     :::info
-    For the sake of simplicity, we use directories like file:///dbfs/ directly in this post, so our data is stored in the Databricks Filesystem of your Workspace. 	
-    In a real-world scenario, you would mount a specialised filesystem to the Databricks Workspace like Azure Data Lake Storage or S3.
-
-1. **Job creation**:
-    Here, we did not want to specify the schema of the file, thus two job tasks are necessary, to automatically infer and validate the data scheme. The first job task downloads the data into a CSV file. The second one selects columns and stores data into the database. 
-    Each job step could perform multiple SDLB actions, here we have one action per job step.
-    Define the "download" task by *Jobs* -> *Create Job*: 
-    - **Type**: `JAR`
-    - **Main Class**: `io.smartdatalake.app.LocalSmartDataLakeBuilder`
-    - **add** *Dependent Libraries*: "Workspace" -> select the file previously uploaded "getting-started..." file in the "jars" directory
-    ![jar select](add_library.png)
-    - **Cluster** select the cluster created above with the corrected typesafe library
-    - **Parameters**: `["-c", "file:///dbfs/conf/", "--feed-sel", "download"]`, which specifies the location of the SDLB configuration and selects the feed "download"
-    ![download task](download_task.png)
-
-    Add a second job task (after creation, click the plus below) for the "copy" feed using the same specifications, but parameters `["-c", "file:///dbfs/conf/", "--feed-sel", "copy"]`
-    ![download task](copy_task.png)
-
-1. **Launch** the job: 
-    When finished in the "Runs" in that job you should see the successful run status
-    ![job status](job_status.png) 
-=======
 	- JAR: in the "Workspace" -> your user -> create a directory `jars` and "import" the library using the link in "(To import a library, such as a jar or egg, click here)" and select the above created fat-jar to upload. As a result the jar will be listed in the Workspace directory. 
 	- **SDLB application**: As an example a dataset from Airbnb NYC will be downloaded from Github, first written into a CSV file and later partially ported into a table. Therefore, the pipeline is defined first locally in a new file `application.conf`:
 	```
@@ -214,7 +131,6 @@
 1. **Launch** the job: 
 	Launch the job. 
 	When finished in the "Runs" section of that job we can verify the successful run status
->>>>>>> 8d5426e6
 
 1. **Results**
     After running the SDLB pipeline the data should be downloaded into the staging file and selected parts into the table `stg_ab:`
