
# Smart Data Lake Builder Hands-On Training

<!-- 
Tools: In Teams annotation can be used to point to specific aspects in the configs, SchemaViewer,...
-->

## Goal
* train loving friend imagine to replace short distant flights with train rides
* discover/count all flights which 
  - starting from a certain airport 
  - <500km
  - assume destination airport Bern (LSZB) or Frankfurt (EDDF)

![map about flights around Bern](images/flights_BE.png)

* as data engineers we need to:
  - download data
  - combining/filter/transform data in a general manner
  - store processed data, thus it can be utilized for various use cases
  - analyse/compute data for a specific application

## Smart Data Lake vs. Smart Data Lake Builder

|Smart Data Lake | Smart Data Lake Builder |
|----------------|-------------------------|
| **Concept**    | **Tool**                |
| combines advantages of Data Warehouse and Data Lakes | ELCA's tool to build Data Pipelines efficiently |
| structured data / schema evolution | portable and automated |
| layer approach / processes / technologies | features like historization, incremental load, partition wise |
| Similar to Lakehouse | Open Source on Github: [smart-data-lake](https://github.com/smart-data-lake/) |

## Why Smart Data Lake?
* similar to Lakehouse concept
* combining the flexibility of Data Lakes with the advantages of Data Warehouses
Let's have a closer look.

### Data Warehouse
  - :heavy_plus_sign: preface preparation, structuring and securing data for high quality reporting
  - :heavy_minus_sign: slow changes, less flexible
  - :heavy_minus_sign: no horizontal scaling
  - :heavy_minus_sign: high license cost, expensive
  - :heavy_minus_sign: no unstructured data processing
  - :heavy_minus_sign: insufficient integration of AI
### Data Lake
  - :heavy_plus_sign: performant and flexible
  - :heavy_plus_sign: scalable, open source
  - :heavy_plus_sign: unstructured and complex data structures
  - :heavy_minus_sign: siloed initiatives, redundancy
  - :heavy_minus_sign: heavy data preparation for every use case

### Smart Data Lake aka. Lakehouse
  - :heavy_plus_sign: value & semantic oriented
  - :heavy_plus_sign: known data quality
  - :heavy_plus_sign: secured, handled privacy
  - :heavy_plus_sign: Metadata (data catalog & linage)
  - :heavy_plus_sign: automation, unified batch and streaming
  - :heavy_plus_sign: AI ready

![data plattforms comparison](images/smartDataLake-dataPlattforms.png)

### Why Smart Data Lake Builder (SDLB)?
* examples of other tools: Snowflake - DBT, Azure Data Factory, Apache Beam, …
  - able to use Smart Data Lake concepts
  - different advantages and disadvantages for building data pipelines
* dynamic creation of workflow (no specification of step ordering)
* No Code for easy tasks
* complex data pipelines well suited
* already implemented loading modes (incremental, partition-wise, streaming, checkpoint/recovery)
* already implemented transformations (historize, de-duplication)
* Designed to add custom connectors and transformations
* various data formats, incl. DeltaLake
* Lineage and Data Catalog from metadata
* DevOps ready: version-able configuration, support for automated testing
* early validation
* scripted -> portable can run on most (maybe any) cloud or on-prem platform
* configuration templates allows reuse of configuration blocks

## Data structuring
Within Smart Data Lake we structure our data in layers

* stage layer 
  - copy of the original data, accessible for merging/combining with existing/other data sources
* integration layer 
  - cleaning/structuring/prepared data
* business transformation layer
  - ready for data analysts/scientists to run/develop their applications

In our case we could think of the following structure:

![data layer structure for the use case](images/dataLayers.png)

## Security In Cloud
* typically data need to be protected against unwanted access and modification, especially in the cloud, where data is by default accessible from everywhere (from everyone, if mis-configured)
* Data Classification: Public, Internal, Restricted, Personal Data, Confidential
  - various security measures per class, including (not the full list):
    + access control
      * strong authentication
      * periodic review of permissions
    + cryptography
      * encrypt at rest and in transit
      * elaborated secret stores, for key management
    + operations security
      * documentation and automation (CD), change management
      * separated environments with configuration and capacity management
    + ...
    + [ELCAs Cloud Security Concept](https://confluence.svc.elca.ch/display/BL9CONFLUENCE/Data+Security+Concept+for+Cloud+Analytics+Platforms)

  - separate treatment of Personally Identifiable Information (PII)
    + e.g. names, address, social sec. numbers, tel.numbers, medical/health data, ...
    + anonymisation (best), pseudonymisation 
    + additional encryption (in use)
    + further regulations: right of data removal, data location restrictions, etc.
    + ...
    + [ELCAs Cloud Data Privacy Concept](https://confluence.svc.elca.ch/display/BL9CONFLUENCE/Technical+Aspects+of+Data+Privacy+Concepts+for+Cloud+Analytics+Platforms)
* authorisation management using roles and permission groups
  - Users belong to role groups
  - role groups have permission groups
  - permission groups mange permissions for apps, devices, and environments
  - ...
  - [ELCAs Cloud Authorisation Concept](https://confluence.svc.elca.ch/display/BL9CONFLUENCE/Authorization+Concept+for+Cloud+Analytics+Platforms)

![permission management from users utilizing role groups and technical groups to specify permissions](images/authorisationConcept.png)

:warning: TODO


## Setup
* clone repo
  ```
  git clone -b training https://github.com/smart-data-lake/getting-started.git SDLB_training
  ```
* build additional sources
  ```
  mkdir .mvnrepo
  podman run -v ${PWD}:/mnt/project -v ${PWD}/.mvnrepo:/mnt/.mvnrepo maven:3.6.0-jdk-11-slim -- mvn -f /mnt/project/pom.xml "-Dmaven.repo.local=/mnt/.mvnrepo" package
  ```
* correct permissions: 
  `chmod -R go+w polynote/notebooks`

* start helping containers
  ```
  podman-compose up -d
  ```

## Let's have a look to the actual implementation
as a reminder, we want to implement:
![data layer structure for the use case](images/dataLayers.png)
... which is already prepared in the present repo

In **SDLB**, we define our pipeline by specifying *data objects* and *actions* to connect them, which is done in *HOCON*

## Hocon - Pipeline Description
* **H**uman-**O**ptimized **C**onfig **O**bject **N**otation
* originating from JSON

Let's have a look to the present implementation:
> list config directory: `ls config` -> see multiple configuration files

* specification of the pipeline can be split in **multiple files** and even **directories**
  - -> directories can be used to manage different environments e.g. 

```
config
+-- global.conf
+-- prod
│   +-- injection.conf
│   +-- transform.conf
+-- test
    +-- injection.conf
    +-- transform.conf
```
OR
```
config
+-- env_dev.conf
+-- env_prod.conf
+-- inject
│   +-- dataABC.conf
│   +-- dataXYZ.conf
+-- transform
│   +-- dataABC.conf
│   +-- dataXYZ.conf
```

Let's have a look into a configuration file:
> `nano config/airports.conf`
Note: 

* 3 **data objects** for 3 different layers: **ext**, **stg**, **int**
* here each data object has a different type: WebserviceFileDataObject, CsvFileDataObject, DeltaLakeTableDataObject
  - `ext-airports`: specifies the location of a file to be downloaded 
  - `stg-airports`: a staging CSV file to be downloaded into (raw data)
  - `int-airports`: filtered and written into `DeltaLakeTable`


* 2 **actions** defining the connection between the data objects
  - first simple download
  - then filter and historize

* structures and parameters, like *type*, *inputId*,...
* **Transformer** will be handled later

Schema: A note to data Objects: SDLB creates Schemata for all spark supported data objects: user defined or inference
	- support for schema evolution 
    + replaced or extended or extend (new column added, removed columns kept) schema 
		+ for JDBC and DeltaLakeTable, need to be enabled


<!--
## Excursion: env variables
- usage of optional env variables
  ```Hocon
  basedir = "/whatever/whatever"
  basedir = ${?FORCED_BASEDIR}
  ```
- overwrite parameters with env variables
  + specify java option `-Dconfig.override_with_env_vars=true` in Docker entrypoint and
  + env var:
    * prefix `CONFIG_FORCE_` is stripped
    * single underscore(`_`) is converted into a dot(`.`)
    * double underscore(`__`) is converted into a dash(`-`)
    * triple underscore(`___`) is converted into a single underscore(`_`)
:warning: TODO overwrite not working'
-->

### Schema Viewer - What is supported?
> open [SDLB Schema Viewer](http://smartdatalake.ch/json-schema-viewer/index.html#viewer-page&version=sdl-schema-2.3.0-SNAPSHOT.json)
* distinguish `global`, `dataObjects`, `actions`, and `connections`

### DataObjects
There are data objects different types: files, database connections, and table formats. 
To mention **a few** dataObjects: 

* `AirbyteDataObject` provides access to a growing list of [Airbyte](https://docs.airbyte.com/integrations/) connectors to various sources and sinks e.g. Facebook, Google {Ads,Analytics,Search,Sheets,...}, Greenhouse, Instagram, Jira,...
* `JdbcTableDataObject` to connect to a database e.g. MS SQL or Oracle SQL
* `DeltaLakeTableDataObject` tables in delta format (based on parquet), including schema registered in metastore and transaction logs enables time travel (a common destination)
* `SnowflakeTableDataObject` access to Snowflake tables 

### Actions
SDLB is designed to define/customize your own actions. Nevertheless, there are basic/common actions implemented and a general framework provided to implement your own specification
 
* **FileTransferAction**: pure file transfer
* **CopyAction**: basic generic action. Converts to DataFrame and to target data object. Provides opportunity to add **transformer(s)**
* **CostumDataFrameAction**: can handle **multiple inputs/outputs** 
* ...
* actions with additional logic, e.g.
  - **DeduplicateAction**: verifies to not have duplicates between input and output, keeps last record and history when *captured*
  - **HistorizeAction**: technical historization using **valid-from/to** columns

#### Transformations
* distinguish between **1to1** (CopyAction, Dedup/Hist) and **many-to-many** (CustomDataFrame) transformations
* transformers supports languages:
	- ScalaClass
	- ScalaCode
	- SQL
	- Python
* more specific transformers, e.g.:
	- `AdditionalColumnsTransformer` (in HistorizeAction), adding information from context or derived from input, for example, adding input file name
	- `SparkRepartitionTransformer` for optimized file handling

What we have here: 
* in `config/airports.conf` we already saw an SQL transformer
* in `config/departures.conf` look at `download-deduplicate-departures`
  - **chained** transformers
  - first **SQL** query, to convert UnixTime to dateTime format
  - then **Scala Code** for deduplication
    + the deduplication action does compare input and target
    + the transformation verifies that there are no duplicated in the input
* in `config/distances.conf` a Scala class is called
  - see `src/main/scala/com/sample/ComputeDistanceTransformer.scala`
    + definition and usage of distance calculation

> Note: *transformer* is deprecated

## Feeds
* start application with `--help`: `podman run --rm --hostname=localhost --pod SDLB_training sdl-spark:latest --help`

> Note: `-rm` removes container after exit, `hostname` and `pod` for lauching in same Network as metastore and Polynote, mounting data, target and config directory, container name, config directories/files

* `feed-sel` always necessary 
	- can be specified by metadata feed, name, or ids
	- can be lists or regex, e.g. `--feed-sel '.*'`
	- can also be `startWith...` or `endWith...`

* try run feed everything: 
`podman run --rm --hostname=localhost --pod SDLB_training -v ${PWD}/data:/mnt/data -v ${PWD}/target:/mnt/lib -v ${PWD}/config:/mnt/config sdl-spark:latest --config /mnt/config --feed-sel '.*'`
  - Note: data, target and config directories are mounted into the container:

## Environment Variables in HOCON

* error: `Could not resolve substitution to a value: ${METASTOREPW}`
  - in `config/global.conf` we defined `"spark.hadoop.javax.jdo.option.ConnectionPassword" = ${METASTOREPW}`

Task: What is the issue? -> fix issue 
<!-- A collapsible section with markdown -->
> <details><summary>Solution: Click to expand!</summary>
  
> the Metastore password is set while configuring the metastore. In the Metastore Dockerfile the `metastore/entrypoint.sh` is specified. In this file the Password is specified as 1234

> Thus, set environment variable in the container using the podman option: `-e METASTOREPW=1234`

> Note: better not to use clear test passwords anywhere. In cloud environment use password stores and its handling. There passwords should also not appear in logs as plain text. 

> </details>

## Test Configuration
since we realize there could be issues, let's first run a config test:

`podman run -e METASTOREPW=1234 --rm --hostname=localhost --pod SDLB_training -v ${PWD}/data:/mnt/data -v ${PWD}/target:/mnt/lib -v ${PWD}/config:/mnt/config sdl-spark:latest --config /mnt/config --feed-sel 'download' --test config` (fix bug together)

* while running we get:
`Exception in thread "main" io.smartdatalake.config.ConfigurationException: (DataObject~stg-airports) ClassNotFoundException: Implementation CsvDataObject of interface DataObject not found`
let us double check what DataObjects there are available... [SDLB Schema Viewer](http://smartdatalake.ch/json-schema-viewer/index.html#viewer-page&version=sdl-schema-2.3.0-SNAPSHOT.json)

Task: fix issue 
<!-- A collapsible section with markdown -->
> <details><summary>Solution: Click to expand!</summary>
  
> In `config/airports.conf` correct the data object type of stg-airports to *CvsFileDataObject*

> </details>

## Dry-run
* run again (and then with) `--test dry-run` and feed `'.*'` to check all configs: 
  `podman run -e METASTOREPW=1234 --rm --hostname=localhost --pod SDLB_training -v ${PWD}/data:/mnt/data -v ${PWD}/target:/mnt/lib -v ${PWD}/config:/mnt/config sdl-spark:latest --config /mnt/config --feed-sel '.*' --test dry-run`

## DAG
* (Directed acyclic graph)
> show DAG in output
* automatically created using the specifications in the SDLB config. 
* can fork and join
* no recursion

```
                        ┌─────┐          
                        │start│
                        └─┬─┬─┘
                          │ │
                          │ └─────────┐
                          v           │
           ┌─────────────────┐        │
           │download-airports│        │
           └────────┬────────┘        │
                    │                 │
           ┌────────┘                 │
           │                          │
           v                          v
 ┌──────────────────┐ ┌───────────────────────────────┐
 │historize-airports│ │download-deduplicate-departures│
 └─────────┬────────┘ └────────┬──────────────────────┘
           │                   │
           └───────────┐       │
                       │       │
                       v       v
              ┌────────────────────────┐
              │join-departures-airports│
              └────────────┬───────────┘
                           │
                           v
                  ┌─────────────────┐
                  │compute-distances│
                  └─────────────────┘
```
--- switch lecturer
## Automatic Tests
runSimulation -> unit with synthetical DataFrames
[Unit Test in SDLB](https://github.com/smart-data-lake/smart-data-lake/blob/develop-spark3/sdl-core/src/test/scala/io/smartdatalake/workflow/action/ScalaClassSparkDsNTo1TransformerTest.scala#L325)
and
[Corresponding Config File](https://github.com/smart-data-lake/smart-data-lake/blob/develop-spark3/sdl-core/src/test/resources/configScalaClassSparkDsNto1Transformer/usingDataObjectIdWithPartitionAutoSelect.conf)

If time, create one example for course, else use this one.


## Execution Phases
> real execution: `podman run -e METASTOREPW=1234 --rm --hostname=localhost --pod SDLB_training -v ${PWD}/data:/mnt/data -v ${PWD}/target:/mnt/lib -v ${PWD}/config:/mnt/config sdl-spark:latest --config /mnt/config --feed-sel '.*'`
* logs reveal the **execution phases**
* in general we have: 
    - configuration parsing
    - DAG preparation
    - DAG init
    - DAG exec (not processed in dry-run mode)
* early validation: in init even custom transformation are checked, e.g. identifying mistakes in column names
* [Docu: execution phases](https://smartdatalake.ch/docs/reference/executionPhases)
* Make execution fail in init phase by changing SQL of download-deduplicate-departures to something wrong and then re execute the same command.
* Output should look like this:
````
2022-08-05 07:51:14 INFO  ActionDAGRun$ - Init FAILED for sdlb_training :
                       ┌─────┐
                       │start│
                       └──┬┬─┘
                          ││
                          │└─────────────────────────┐
                          v                          │
 ┌─────────────────────────────────────────────────┐ │
 │download-deduplicate-departures FAILED PT0.31359S│ │
 └───────────────────┬─────────────────────────────┘ │
                     │           ┌───────────────────┘
                     │           │
                     v           v
         ┌──────────────────────────────────┐
         │join-departures-airports CANCELLED│
         └────────────────┬─────────────────┘
                          │
                          v
            ┌───────────────────────────┐
            │compute-distances CANCELLED│
            └───────────────────────────┘
     [main]
Exception in thread "main" io.smartdatalake.util.dag.TaskFailedException: Task download-deduplicate-departures failed. Root cause is 'AnalysisException: cannot resolve 'nonexisting' given input columns: [ext_departures_sdltemp.arrivalAirportCandidatesCount, ext_departures_sdltemp.callsign, ext_departures_sdltemp.created_at, ext_departures_sdltemp.departureAirportCandidatesCount, ext_departures_sdltemp.estArrivalAirport, ext_departures_sdltemp.estArrivalAirportHorizDistance, ext_departures_sdltemp.estArrivalAirportVertDistance, ext_departures_sdltemp.estDepartureAirport, ext_departures_sdltemp.estDepartureAirportHorizDistance, ext_departures_sdltemp.estDepartureAirportVertDistance, ext_departures_sdltemp.firstSeen, ext_departures_sdltemp.icao24, ext_departures_sdltemp.lastSeen]; line 1 pos 7;'
````

## Inspect result
* files in the file system: `stg-airport`: CSV files located at `data/stg-airports/`

> <details><summary>Example content</summary>
  
> ```
> $ head data/stg-airports/result.csv
> "id","ident","type","name","latitude_deg","longitude_deg","elevation_ft","continent","iso_country","iso_region","municipality","scheduled_service","gps_code","iata_code","local_code","home_link","wikipedia_link","keywords"
> : 6523,"00A","heliport","Total Rf Heliport",40.07080078125,-74.93360137939453,11,"NA","US","US-PA","Bensalem","no","00A",,"00A",,,
> 323361,"00AA","small_airport","Aero B Ranch Airport",38.704022,-101.473911,3435,"NA","US","US-KS","Leoti","no","00AA",,"00AA",,,
> 6524,"00AK","small_airport","Lowell Field",59.947733,-151.692524,450,"NA","US","US-AK","Anchor Point","no","00AK",,"00AK",,,
> 6525,"00AL","small_airport","Epps Airpark",34.86479949951172,-86.77030181884766,820,"NA","US","US-AL","Harvest","no","00AL",,"00AL",,,
> 6526,"00AR","closed","Newport Hospital & Clinic Heliport",35.6087,-91.254898,237,"NA","US","US-AR","Newport","no",,,,,,"00AR"
> 322127,"00AS","small_airport","Fulton Airport",34.9428028,-97.8180194,1100,"NA","US","US-OK","Alex","no","00AS",,"00AS",,,
> 6527,"00AZ","small_airport","Cordes Airport",34.305599212646484,-112.16500091552734,3810,"NA","US","US-AZ","Cordes","no","00AZ",,"00AZ",,,
> 6528,"00CA","small_airport","Goldstone (GTS) Airport",35.35474,-116.885329,3038,"NA","US","US-CA","Barstow","no","00CA",,"00CA",,,
> 324424,"00CL","small_airport","Williams Ag Airport",39.427188,-121.763427,87,"NA","US","US-CA","Biggs","no","00CL",,"00CL",,,
> ```

> </details>

  
* Polynote: tables in the DataLake
  - open [Polynote at localhost:8192](http://localhost:8192/notebook/inspectData.ipynb)
    after the listing tables and schema, we monitor the amount of data in the tables and the latest value
    `departure table consists of 457 row and entries are of original date: 20210829 20210830`

<<<<<<< HEAD
<!-- TODO When we have Ilias frontend ready, use it as Data Catalog Viewer -->
=======
## Partitions
First have a look at
> ll data/btl-distances

We see all data stored in various parquet files.
Our goal of this chapter is to better organize the data so we can compute distances
for just one departure airport. The column we want to partition by is estdepartureairport
Let's use the Schema Viewer to find out how to do that.

Task: use partitioning for Action compute-distances

> <details><summary>Solution: Click to expand!</summary>
> In `config/distances.conf` add partitions = [estdepartureairport] 
> to dataObjects  btl_departures_arrivals_airports and btl_distances 
> </details>

Since we change the format in which data is stored let s delete the data

> rm -r data/btl-distances/ data/btl-departures-arrivals-airports/

Execute
> podman run -e METASTOREPW=1234 --rm -v ${PWD}/data:/mnt/data -v ${PWD}/target:/mnt/lib -v ${PWD}/config:/mnt/config --hostname=localhost --pod SDLB_training sdl-spark:latest --config /mnt/config/ --feed-sel compute --partition-values estdepartureairport=LSZB

When you now look at data/btl-distances, you will only see partition estdepartureairport=LSZB in the files and in the data (can also be seen in the logs of SDLB: `start writing to DataObject~btl-distances, partitionValues estdepartureairport=LSZB [exec-compute-distances]`)

Working with partitions forces to create the whole data pipeline around them -> everything needs to be partitioned by that key.
The trend goes towards incremental processing (see next chapter).
But batch processing with partitioning is still the most performant data processing method when dealing with large amounts of data.
>>>>>>> bddec7cc

## Incremental Load
* desire to **not read all** data from input at every run -> incrementally
* or here: departure source **restricted request** to <7 days
  - initial request 2 days 29.-20.08.2021

### General aspects
* in general we often want an initial load and then regular updates
* distinguish between
* **StateIncremental** 
  - stores a state, utilized during request submission, e.g. WebService or DB request
* **SparkIncremental**
  - uses max values from **compareCol**
  - *DataFrameIncrementalMode* and *FileIncrementalMode*
 
### Current Example
Let's try out StateIncremental with the action download-deduplicate-departures
* Here we use state to store the last position
  - To be able to use the StateIncremental mode [CustomWebserviceDataObject](https://github.com/smart-data-lake/getting-started/blob/training/src/main/scala/io/smartdatalake/workflow/dataobject/CustomWebserviceDataObject.scala) needs to: 
    + Implement Interface CanCreateIncrementalOutput and defining the setState and getState methods
    + instantiating state variables 
    + see also the [documentation](https://smartdatalake.ch/docs/getting-started/part-3/incremental-mode)
These Requirements are already met.

* To enable stateIncremental we need to change the action `download-deduplicate-departures` and set these parameters of the DeduplicateAction:
  ```
    executionMode = { type = DataObjectStateIncrementalMode }
    mergeModeEnable = true
    updateCapturedColumnOnlyWhenChanged = true
  ```

After changing our config, try to execute the concerned action
  - `podman run -e METASTOREPW=1234 --rm --hostname=localhost --pod SDLB_training -v ${PWD}/data:/mnt/data -v ${PWD}/target:/mnt/lib -v ${PWD}/config:/mnt/config sdl-spark:latest --config /mnt/config --feed-sel download`
Now it will fail because we need to provide a path for the state-path, so we add
  - add `--state-path /mnt/data/state -n SDLB_training` to the command line arguments
  - `podman run -e METASTOREPW=1234 --rm --hostname=localhost --pod SDLB_training -v ${PWD}/data:/mnt/data -v ${PWD}/target:/mnt/lib -v ${PWD}/config:/mnt/config sdl-spark:latest --config /mnt/config --feed-sel download --state-path /mnt/data/state -n SDLB_training`


* **first run** creates `less data/state/succeeded/SDLB_training.1.1.json` 
  - see line `"state" : "[{\"airport\":\"LSZB\",\"nextBegin\":1630310979},{\"airport\":\"EDDF\",\"nextBegin\":1630310979}]"`
    + > other content we regard later
  - this is used for the next request
* see next request in output of **next run**:
  `CustomWebserviceDataObject - Success for request https://opensky-network.org/api/flights/departure?airport=LSZB&begin=1631002179&end=1631347779 [exec-download-deduplicate-departures]`
> run a couple of times
  - check the [increasing amount of lines collected in table](http://localhost:8192/notebook/inspectData.ipynb#Cell4)


> :warning: When we get result/error: `Webservice Request failed with error <404>`, if there are no new data available. 

## Streaming
* continuous processing, cases we want to run the actions again and again

### Command Line
* command line option `-s` or `--streaming`, streaming all selected actions
  - requires `--state-path` to be set
* just start `podman run -e METASTOREPW=1234 --rm -v ${PWD}/data:/mnt/data -v ${PWD}/target:/mnt/lib -v ${PWD}/config:/mnt/config --hostname=localhost --pod SDLB_training sdl-spark:latest --config /mnt/config/  --feed-sel download --state-path /mnt/data/state -n SDLB_training -s` and see the action running again and again
  - > notice the recurring of both actions, here in our case we could limit the feed to the specific action
    `podman run -e METASTOREPW=1234 --rm -v ${PWD}/data:/mnt/data -v ${PWD}/target:/mnt/lib -v ${PWD}/config:/mnt/config --hostname=localhost --pod SDLB_training sdl-spark:latest --config /mnt/config/  --feed-sel ids:download-deduplicate-departures --state-path /mnt/data/state -n SDLB_training -s`
  We could also Use SparkStreamingMode here. TODO Example?
  - > monitor the growth of the table
  - > see streaming trigger interval of 48s in output: `LocalSmartDataLakeBuilder$ - sleeping 48 seconds for synchronous streaming trigger interval [main]`
    + change it: search stream in Schema Viewer -> `global`->`synchronousStreamingTriggerIntervalSec = 10` -> interval between 2 starts (not end to start)
    + Now output looks like this :
    ````
      2022-08-04 10:56:28 INFO  ActionDAGRun$ActionEventListener - Action~download-deduplicate-departures[DeduplicateAction]: Exec succeeded [dag-24-651]
      2022-08-04 10:56:28 INFO  HadoopFileActionDAGRunStateStore - updated state into file:/mnt/data/state/current/SDLB_training.24.1.json [dag-24-651]
      2022-08-04 10:56:28 INFO  ActionDAGRun$ - exec SUCCEEDED for dag 24:
      ┌─────┐
      │start│
      └───┬─┘
      │
      v
      ┌─────────────────────────────────────────────────────┐
      │download-deduplicate-departures SUCCEEDED PT4.829176S│
      └─────────────────────────────────────────────────────┘
      [main]
      2022-08-04 10:56:28 INFO  HadoopFileActionDAGRunStateStore - updated state into file:/mnt/data/state/succeeded/SDLB_training.24.1.json [main]
      2022-08-04 10:56:28 INFO  LocalSmartDataLakeBuilder$ - sleeping 5 seconds for synchronous streaming trigger interval [main]
    ````
    - Quickly mention other streming modes in IntelliJ or link to Execution Modes when ready
    


## Parallelism
* distinguish 2 types of parallelism
  - within a spark job: the amount of Spark tasks, controlled by global option `    "spark.sql.shuffle.partitions" = 2`
  - parallel running DAG actions of SDLB, by default serial, one by one action
    + see `Action~download-airports[FileTransferAction]: Exec started` and `Action~download-deduplicate-departures[DeduplicateAction]`
    + use command line option `--parallelism 2` to run both tasks in parallel
    ``
      podman run -e METASTOREPW=1234 --rm -v ${PWD}/data:/mnt/data -v ${PWD}/target:/mnt/lib -v ${PWD}/config:/mnt/config --hostname=localhost --pod SDLB_training sdl-spark:latest --config /mnt/config/ --feed-sel download --state-path /mnt/data/state -n SDLB_training -s
    ``
    + ``
        podman run -e METASTOREPW=1234 --rm -v ${PWD}/data:/mnt/data -v ${PWD}/target:/mnt/lib -v ${PWD}/config:/mnt/config --hostname=localhost --pod SDLB_training sdl-spark:latest --config /mnt/config/ --feed-sel download --state-path /mnt/data/state -n SDLB_training -s --parallelism 2
      ``
  + With parallelsim: Action2 starts while Action1 is still running
  ````    
       2022-08-04 12:23:08 INFO  ActionDAGRun$ActionEventListener - Action~download-airports[FileTransferAction]: Exec started [dag-29-93]
       2022-08-04 12:23:08 INFO  ActionDAGRun$ActionEventListener - Action~download-deduplicate-departures[DeduplicateAction]: Exec started [dag-29-94]
       2022-08-04 12:23:08 INFO  DeduplicateAction - (Action~download-deduplicate-departures) getting DataFrame for DataObject~ext-departures [exec-download-deduplicate-departures]
       2022-08-04 12:23:08 INFO  FileTransferAction - (Action~download-airports) start writing to DataObject~stg-airports [exec-download-airports]
       2022-08-04 12:23:08 INFO  CsvFileDataObject - (DataObject~stg-airports) deleteAll stg-airports [exec-download-airports]
       2022-08-04 12:23:08 INFO  StreamFileTransfer - Copy DataObject~ext-airports:result -> DataObject~stg-airports:stg-airports/result.csv [exec-download-airports]
       2022-08-04 12:23:09 INFO  CustomWebserviceDataObject - Success for request https://opensky-network.org/api/flights/departure?airport=LSZB&begin=1630310979&end=1630656579 [exec-download-deduplicate-departures]
       2022-08-04 12:23:09 INFO  FileTransferAction - (Action~download-airports) finished writing DataFrame to stg-airports: jobDuration=PT1.699S files_written=1 [exec-download-airports]
       2022-08-04 12:23:09 INFO  ActionDAGRun$ActionEventListener - Action~download-airports[FileTransferAction]: Exec succeeded [dag-29-93]
       2022-08-04 12:23:09 INFO  HadoopFileActionDAGRunStateStore - updated state into file:/mnt/data/state/current/SDLB_training.29.1.json [dag-29-93]
  ````
  + Without parallelsim: Action2 starts only after Action1 is finished
  ````    
       2022-08-04 12:24:18 INFO  ActionDAGRun$ActionEventListener - Action~download-airports[FileTransferAction]: Exec started [dag-30-109]
       2022-08-04 12:24:18 INFO  FileTransferAction - (Action~download-airports) start writing to DataObject~stg-airports [exec-download-airports]
       2022-08-04 12:24:18 INFO  CsvFileDataObject - (DataObject~stg-airports) deleteAll stg-airports [exec-download-airports]
       2022-08-04 12:24:18 INFO  StreamFileTransfer - Copy DataObject~ext-airports:result -> DataObject~stg-airports:stg-airports/result.csv [exec-download-airports]
       2022-08-04 12:24:19 INFO  FileTransferAction - (Action~download-airports) finished writing DataFrame to stg-airports: jobDuration=PT0.984S files_written=1 [exec-download-airports]
       2022-08-04 12:24:19 INFO  ActionDAGRun$ActionEventListener - Action~download-airports[FileTransferAction]: Exec succeeded [dag-30-109]
       2022-08-04 12:24:19 INFO  HadoopFileActionDAGRunStateStore - updated state into file:/mnt/data/state/current/SDLB_training.30.1.json [dag-30-109]
       2022-08-04 12:24:19 INFO  ActionDAGRun$ActionEventListener - Action~download-deduplicate-departures[DeduplicateAction]: Exec started [dag-30-109]
       2022-08-04 12:24:19 INFO  DeduplicateAction - (Action~download-deduplicate-departures) getting DataFrame for DataObject~ext-departures [exec-download-deduplicate-departures]
  ````
    + :warning: parallel actions are more difficult to debug
    
## Checkpoint / Restart
* requires states (`--state-path`)
  - `podman run -e METASTOREPW=1234 --rm -v ${PWD}/data:/mnt/data -v ${PWD}/target:/mnt/lib -v ${PWD}/config:/mnt/config --hostname=localhost --pod SDLB_training sdl-spark:latest --config /mnt/config/ --feed-sel '.*' --state-path /mnt/data/state -n SDLB_training` 
  -> cancel run to simulate crash (after download phase when seeing in the logs 
  - `(Action~download-airports) finished writing DataFrame to stg-airports: jobDuration=PT0.871S files_written=1 [exec-download-airports]` and
  - `ActionDAGRun$ActionEventListener - Action~download-deduplicate-departures[DeduplicateAction]: Exec succeeded [dag-1-191]`
* stored current state in file: `data/state/current/SDLB_training.1.1.json`
  - see the SUCCESS and CANCELED statements
* restart with the same command
  - notice line at the beginning: `LocalSmartDataLakeBuilder$ - recovering application SDLB_training runId=1 lastAttemptId=1 [main]`
  - notice the changed DAG, no download

:warning: TODO

## Execution Engines vs Execution Environments
[Go through documentation](https://smartdatalake.ch/docs/reference/executionEngines)


# Deployment methods
* SDLB can be deployed in various ways on various platforms
* distinguish running SDLB as:
  - java application
  - containerized
* on-prem or in the cloud

* here we saw containerized locally
* during development we often run the java directly using Intellij in Windows
* in the cloud we have also various options: 
  - jar in Databricks 
  - Containers in Kubernetes (AKS)
  - in Virtual Machines

Here, we want to briefly show the Databricks deployment.

## Databricks
Here we have the Databricks setup already prepared, and briefly present the setup, just to give you an idea.

### Preparation steps (not part of the demonstration)
For reference see also: [SDL Deployment on Databricks](https://smartdatalake.ch/blog/sdl-databricks/).
The following setup is already prepared in the elca-dev tenant:

* uploading files
  - upload jar
    + first build fat-jar: `podman run -v ${PWD}:/mnt/project -v ${PWD}/.mvnrepo:/mnt/.mvnrepo maven:3.6.0-jdk-11-slim -- mvn -DskipTests  -P fat-jar -f /mnt/project/pom.xml "-Dmaven.repo.local=/mnt/.mvnrepo" package`
    + upload Databricks `Workspace`->`User`->`<Username>`->`Import`-> link in `(To import a library, such as a jar or egg, click here)`
  - create typesafe fix:
    ```BASH
    cat << EOF >> ./config-install.sh
    #!/bin/bash
    wget -O /databricks/jars/-----config-1.4.1.jar https://repo1.maven.org/maven2/com/typesafe/config/1.4.1/config-1.4.1.jar
    EOF
    databricks fs mkdirs dbfs:/databricks/scripts
    databricks fs cp ./config-install.sh dbfs:/databricks/scripts/
    ```
  - create compute resource:
    + use the uploaded jar
    + use init script: `dbfs:/databricks/scripts/config-install.sh` (uploaded above)
  - upload configs
    + use Linux Databricks CLI: 
    `datbricks fs mkdirs dbfs:/config`
    `databricks fs cp config/departures.conf dbfs:/databricks/config/departures.conf`

* configure job, using the uploaded jar and 
  - parameters: `["-c","file:///dbfs/databricks/config/","--feed-sel","ids:download-deduplicate-departures", "--state-path", "file:///dbfs/databricks/data/state", "-n", "SDLB_training"]`
  
### Show case
* Workspace -> workflow -> SDLB-train job -> run job
* after finished, show Data -> int-departures table
* show notebook in Workspace

### Further points
* cluster modification/swap possible (scalability)
* recurring schedule
* easy maintainable metastore

## Further / Planned features
* Monitoring
  - metrics in logs, e.g. size of written DataFrame
* Constrains
  - specify limitations, error/warning when exceeding
* Expectations
  - notifications if diverging from specified expectation, e.g. number of partitions<|MERGE_RESOLUTION|>--- conflicted
+++ resolved
@@ -1,676 +1,674 @@
-
-# Smart Data Lake Builder Hands-On Training
-
-<!-- 
-Tools: In Teams annotation can be used to point to specific aspects in the configs, SchemaViewer,...
--->
-
-## Goal
-* train loving friend imagine to replace short distant flights with train rides
-* discover/count all flights which 
-  - starting from a certain airport 
-  - <500km
-  - assume destination airport Bern (LSZB) or Frankfurt (EDDF)
-
-![map about flights around Bern](images/flights_BE.png)
-
-* as data engineers we need to:
-  - download data
-  - combining/filter/transform data in a general manner
-  - store processed data, thus it can be utilized for various use cases
-  - analyse/compute data for a specific application
-
-## Smart Data Lake vs. Smart Data Lake Builder
-
-|Smart Data Lake | Smart Data Lake Builder |
-|----------------|-------------------------|
-| **Concept**    | **Tool**                |
-| combines advantages of Data Warehouse and Data Lakes | ELCA's tool to build Data Pipelines efficiently |
-| structured data / schema evolution | portable and automated |
-| layer approach / processes / technologies | features like historization, incremental load, partition wise |
-| Similar to Lakehouse | Open Source on Github: [smart-data-lake](https://github.com/smart-data-lake/) |
-
-## Why Smart Data Lake?
-* similar to Lakehouse concept
-* combining the flexibility of Data Lakes with the advantages of Data Warehouses
-Let's have a closer look.
-
-### Data Warehouse
-  - :heavy_plus_sign: preface preparation, structuring and securing data for high quality reporting
-  - :heavy_minus_sign: slow changes, less flexible
-  - :heavy_minus_sign: no horizontal scaling
-  - :heavy_minus_sign: high license cost, expensive
-  - :heavy_minus_sign: no unstructured data processing
-  - :heavy_minus_sign: insufficient integration of AI
-### Data Lake
-  - :heavy_plus_sign: performant and flexible
-  - :heavy_plus_sign: scalable, open source
-  - :heavy_plus_sign: unstructured and complex data structures
-  - :heavy_minus_sign: siloed initiatives, redundancy
-  - :heavy_minus_sign: heavy data preparation for every use case
-
-### Smart Data Lake aka. Lakehouse
-  - :heavy_plus_sign: value & semantic oriented
-  - :heavy_plus_sign: known data quality
-  - :heavy_plus_sign: secured, handled privacy
-  - :heavy_plus_sign: Metadata (data catalog & linage)
-  - :heavy_plus_sign: automation, unified batch and streaming
-  - :heavy_plus_sign: AI ready
-
-![data plattforms comparison](images/smartDataLake-dataPlattforms.png)
-
-### Why Smart Data Lake Builder (SDLB)?
-* examples of other tools: Snowflake - DBT, Azure Data Factory, Apache Beam, …
-  - able to use Smart Data Lake concepts
-  - different advantages and disadvantages for building data pipelines
-* dynamic creation of workflow (no specification of step ordering)
-* No Code for easy tasks
-* complex data pipelines well suited
-* already implemented loading modes (incremental, partition-wise, streaming, checkpoint/recovery)
-* already implemented transformations (historize, de-duplication)
-* Designed to add custom connectors and transformations
-* various data formats, incl. DeltaLake
-* Lineage and Data Catalog from metadata
-* DevOps ready: version-able configuration, support for automated testing
-* early validation
-* scripted -> portable can run on most (maybe any) cloud or on-prem platform
-* configuration templates allows reuse of configuration blocks
-
-## Data structuring
-Within Smart Data Lake we structure our data in layers
-
-* stage layer 
-  - copy of the original data, accessible for merging/combining with existing/other data sources
-* integration layer 
-  - cleaning/structuring/prepared data
-* business transformation layer
-  - ready for data analysts/scientists to run/develop their applications
-
-In our case we could think of the following structure:
-
-![data layer structure for the use case](images/dataLayers.png)
-
-## Security In Cloud
-* typically data need to be protected against unwanted access and modification, especially in the cloud, where data is by default accessible from everywhere (from everyone, if mis-configured)
-* Data Classification: Public, Internal, Restricted, Personal Data, Confidential
-  - various security measures per class, including (not the full list):
-    + access control
-      * strong authentication
-      * periodic review of permissions
-    + cryptography
-      * encrypt at rest and in transit
-      * elaborated secret stores, for key management
-    + operations security
-      * documentation and automation (CD), change management
-      * separated environments with configuration and capacity management
-    + ...
-    + [ELCAs Cloud Security Concept](https://confluence.svc.elca.ch/display/BL9CONFLUENCE/Data+Security+Concept+for+Cloud+Analytics+Platforms)
-
-  - separate treatment of Personally Identifiable Information (PII)
-    + e.g. names, address, social sec. numbers, tel.numbers, medical/health data, ...
-    + anonymisation (best), pseudonymisation 
-    + additional encryption (in use)
-    + further regulations: right of data removal, data location restrictions, etc.
-    + ...
-    + [ELCAs Cloud Data Privacy Concept](https://confluence.svc.elca.ch/display/BL9CONFLUENCE/Technical+Aspects+of+Data+Privacy+Concepts+for+Cloud+Analytics+Platforms)
-* authorisation management using roles and permission groups
-  - Users belong to role groups
-  - role groups have permission groups
-  - permission groups mange permissions for apps, devices, and environments
-  - ...
-  - [ELCAs Cloud Authorisation Concept](https://confluence.svc.elca.ch/display/BL9CONFLUENCE/Authorization+Concept+for+Cloud+Analytics+Platforms)
-
-![permission management from users utilizing role groups and technical groups to specify permissions](images/authorisationConcept.png)
-
-:warning: TODO
-
-
-## Setup
-* clone repo
-  ```
-  git clone -b training https://github.com/smart-data-lake/getting-started.git SDLB_training
-  ```
-* build additional sources
-  ```
-  mkdir .mvnrepo
-  podman run -v ${PWD}:/mnt/project -v ${PWD}/.mvnrepo:/mnt/.mvnrepo maven:3.6.0-jdk-11-slim -- mvn -f /mnt/project/pom.xml "-Dmaven.repo.local=/mnt/.mvnrepo" package
-  ```
-* correct permissions: 
-  `chmod -R go+w polynote/notebooks`
-
-* start helping containers
-  ```
-  podman-compose up -d
-  ```
-
-## Let's have a look to the actual implementation
-as a reminder, we want to implement:
-![data layer structure for the use case](images/dataLayers.png)
-... which is already prepared in the present repo
-
-In **SDLB**, we define our pipeline by specifying *data objects* and *actions* to connect them, which is done in *HOCON*
-
-## Hocon - Pipeline Description
-* **H**uman-**O**ptimized **C**onfig **O**bject **N**otation
-* originating from JSON
-
-Let's have a look to the present implementation:
-> list config directory: `ls config` -> see multiple configuration files
-
-* specification of the pipeline can be split in **multiple files** and even **directories**
-  - -> directories can be used to manage different environments e.g. 
-
-```
-config
-+-- global.conf
-+-- prod
-│   +-- injection.conf
-│   +-- transform.conf
-+-- test
-    +-- injection.conf
-    +-- transform.conf
-```
-OR
-```
-config
-+-- env_dev.conf
-+-- env_prod.conf
-+-- inject
-│   +-- dataABC.conf
-│   +-- dataXYZ.conf
-+-- transform
-│   +-- dataABC.conf
-│   +-- dataXYZ.conf
-```
-
-Let's have a look into a configuration file:
-> `nano config/airports.conf`
-Note: 
-
-* 3 **data objects** for 3 different layers: **ext**, **stg**, **int**
-* here each data object has a different type: WebserviceFileDataObject, CsvFileDataObject, DeltaLakeTableDataObject
-  - `ext-airports`: specifies the location of a file to be downloaded 
-  - `stg-airports`: a staging CSV file to be downloaded into (raw data)
-  - `int-airports`: filtered and written into `DeltaLakeTable`
-
-
-* 2 **actions** defining the connection between the data objects
-  - first simple download
-  - then filter and historize
-
-* structures and parameters, like *type*, *inputId*,...
-* **Transformer** will be handled later
-
-Schema: A note to data Objects: SDLB creates Schemata for all spark supported data objects: user defined or inference
-	- support for schema evolution 
-    + replaced or extended or extend (new column added, removed columns kept) schema 
-		+ for JDBC and DeltaLakeTable, need to be enabled
-
-
-<!--
-## Excursion: env variables
-- usage of optional env variables
-  ```Hocon
-  basedir = "/whatever/whatever"
-  basedir = ${?FORCED_BASEDIR}
-  ```
-- overwrite parameters with env variables
-  + specify java option `-Dconfig.override_with_env_vars=true` in Docker entrypoint and
-  + env var:
-    * prefix `CONFIG_FORCE_` is stripped
-    * single underscore(`_`) is converted into a dot(`.`)
-    * double underscore(`__`) is converted into a dash(`-`)
-    * triple underscore(`___`) is converted into a single underscore(`_`)
-:warning: TODO overwrite not working'
--->
-
-### Schema Viewer - What is supported?
-> open [SDLB Schema Viewer](http://smartdatalake.ch/json-schema-viewer/index.html#viewer-page&version=sdl-schema-2.3.0-SNAPSHOT.json)
-* distinguish `global`, `dataObjects`, `actions`, and `connections`
-
-### DataObjects
-There are data objects different types: files, database connections, and table formats. 
-To mention **a few** dataObjects: 
-
-* `AirbyteDataObject` provides access to a growing list of [Airbyte](https://docs.airbyte.com/integrations/) connectors to various sources and sinks e.g. Facebook, Google {Ads,Analytics,Search,Sheets,...}, Greenhouse, Instagram, Jira,...
-* `JdbcTableDataObject` to connect to a database e.g. MS SQL or Oracle SQL
-* `DeltaLakeTableDataObject` tables in delta format (based on parquet), including schema registered in metastore and transaction logs enables time travel (a common destination)
-* `SnowflakeTableDataObject` access to Snowflake tables 
-
-### Actions
-SDLB is designed to define/customize your own actions. Nevertheless, there are basic/common actions implemented and a general framework provided to implement your own specification
- 
-* **FileTransferAction**: pure file transfer
-* **CopyAction**: basic generic action. Converts to DataFrame and to target data object. Provides opportunity to add **transformer(s)**
-* **CostumDataFrameAction**: can handle **multiple inputs/outputs** 
-* ...
-* actions with additional logic, e.g.
-  - **DeduplicateAction**: verifies to not have duplicates between input and output, keeps last record and history when *captured*
-  - **HistorizeAction**: technical historization using **valid-from/to** columns
-
-#### Transformations
-* distinguish between **1to1** (CopyAction, Dedup/Hist) and **many-to-many** (CustomDataFrame) transformations
-* transformers supports languages:
-	- ScalaClass
-	- ScalaCode
-	- SQL
-	- Python
-* more specific transformers, e.g.:
-	- `AdditionalColumnsTransformer` (in HistorizeAction), adding information from context or derived from input, for example, adding input file name
-	- `SparkRepartitionTransformer` for optimized file handling
-
-What we have here: 
-* in `config/airports.conf` we already saw an SQL transformer
-* in `config/departures.conf` look at `download-deduplicate-departures`
-  - **chained** transformers
-  - first **SQL** query, to convert UnixTime to dateTime format
-  - then **Scala Code** for deduplication
-    + the deduplication action does compare input and target
-    + the transformation verifies that there are no duplicated in the input
-* in `config/distances.conf` a Scala class is called
-  - see `src/main/scala/com/sample/ComputeDistanceTransformer.scala`
-    + definition and usage of distance calculation
-
-> Note: *transformer* is deprecated
-
-## Feeds
-* start application with `--help`: `podman run --rm --hostname=localhost --pod SDLB_training sdl-spark:latest --help`
-
-> Note: `-rm` removes container after exit, `hostname` and `pod` for lauching in same Network as metastore and Polynote, mounting data, target and config directory, container name, config directories/files
-
-* `feed-sel` always necessary 
-	- can be specified by metadata feed, name, or ids
-	- can be lists or regex, e.g. `--feed-sel '.*'`
-	- can also be `startWith...` or `endWith...`
-
-* try run feed everything: 
-`podman run --rm --hostname=localhost --pod SDLB_training -v ${PWD}/data:/mnt/data -v ${PWD}/target:/mnt/lib -v ${PWD}/config:/mnt/config sdl-spark:latest --config /mnt/config --feed-sel '.*'`
-  - Note: data, target and config directories are mounted into the container:
-
-## Environment Variables in HOCON
-
-* error: `Could not resolve substitution to a value: ${METASTOREPW}`
-  - in `config/global.conf` we defined `"spark.hadoop.javax.jdo.option.ConnectionPassword" = ${METASTOREPW}`
-
-Task: What is the issue? -> fix issue 
-<!-- A collapsible section with markdown -->
-> <details><summary>Solution: Click to expand!</summary>
-  
-> the Metastore password is set while configuring the metastore. In the Metastore Dockerfile the `metastore/entrypoint.sh` is specified. In this file the Password is specified as 1234
-
-> Thus, set environment variable in the container using the podman option: `-e METASTOREPW=1234`
-
-> Note: better not to use clear test passwords anywhere. In cloud environment use password stores and its handling. There passwords should also not appear in logs as plain text. 
-
-> </details>
-
-## Test Configuration
-since we realize there could be issues, let's first run a config test:
-
-`podman run -e METASTOREPW=1234 --rm --hostname=localhost --pod SDLB_training -v ${PWD}/data:/mnt/data -v ${PWD}/target:/mnt/lib -v ${PWD}/config:/mnt/config sdl-spark:latest --config /mnt/config --feed-sel 'download' --test config` (fix bug together)
-
-* while running we get:
-`Exception in thread "main" io.smartdatalake.config.ConfigurationException: (DataObject~stg-airports) ClassNotFoundException: Implementation CsvDataObject of interface DataObject not found`
-let us double check what DataObjects there are available... [SDLB Schema Viewer](http://smartdatalake.ch/json-schema-viewer/index.html#viewer-page&version=sdl-schema-2.3.0-SNAPSHOT.json)
-
-Task: fix issue 
-<!-- A collapsible section with markdown -->
-> <details><summary>Solution: Click to expand!</summary>
-  
-> In `config/airports.conf` correct the data object type of stg-airports to *CvsFileDataObject*
-
-> </details>
-
-## Dry-run
-* run again (and then with) `--test dry-run` and feed `'.*'` to check all configs: 
-  `podman run -e METASTOREPW=1234 --rm --hostname=localhost --pod SDLB_training -v ${PWD}/data:/mnt/data -v ${PWD}/target:/mnt/lib -v ${PWD}/config:/mnt/config sdl-spark:latest --config /mnt/config --feed-sel '.*' --test dry-run`
-
-## DAG
-* (Directed acyclic graph)
-> show DAG in output
-* automatically created using the specifications in the SDLB config. 
-* can fork and join
-* no recursion
-
-```
-                        ┌─────┐          
-                        │start│
-                        └─┬─┬─┘
-                          │ │
-                          │ └─────────┐
-                          v           │
-           ┌─────────────────┐        │
-           │download-airports│        │
-           └────────┬────────┘        │
-                    │                 │
-           ┌────────┘                 │
-           │                          │
-           v                          v
- ┌──────────────────┐ ┌───────────────────────────────┐
- │historize-airports│ │download-deduplicate-departures│
- └─────────┬────────┘ └────────┬──────────────────────┘
-           │                   │
-           └───────────┐       │
-                       │       │
-                       v       v
-              ┌────────────────────────┐
-              │join-departures-airports│
-              └────────────┬───────────┘
-                           │
-                           v
-                  ┌─────────────────┐
-                  │compute-distances│
-                  └─────────────────┘
-```
---- switch lecturer
-## Automatic Tests
-runSimulation -> unit with synthetical DataFrames
-[Unit Test in SDLB](https://github.com/smart-data-lake/smart-data-lake/blob/develop-spark3/sdl-core/src/test/scala/io/smartdatalake/workflow/action/ScalaClassSparkDsNTo1TransformerTest.scala#L325)
-and
-[Corresponding Config File](https://github.com/smart-data-lake/smart-data-lake/blob/develop-spark3/sdl-core/src/test/resources/configScalaClassSparkDsNto1Transformer/usingDataObjectIdWithPartitionAutoSelect.conf)
-
-If time, create one example for course, else use this one.
-
-
-## Execution Phases
-> real execution: `podman run -e METASTOREPW=1234 --rm --hostname=localhost --pod SDLB_training -v ${PWD}/data:/mnt/data -v ${PWD}/target:/mnt/lib -v ${PWD}/config:/mnt/config sdl-spark:latest --config /mnt/config --feed-sel '.*'`
-* logs reveal the **execution phases**
-* in general we have: 
-    - configuration parsing
-    - DAG preparation
-    - DAG init
-    - DAG exec (not processed in dry-run mode)
-* early validation: in init even custom transformation are checked, e.g. identifying mistakes in column names
-* [Docu: execution phases](https://smartdatalake.ch/docs/reference/executionPhases)
-* Make execution fail in init phase by changing SQL of download-deduplicate-departures to something wrong and then re execute the same command.
-* Output should look like this:
-````
-2022-08-05 07:51:14 INFO  ActionDAGRun$ - Init FAILED for sdlb_training :
-                       ┌─────┐
-                       │start│
-                       └──┬┬─┘
-                          ││
-                          │└─────────────────────────┐
-                          v                          │
- ┌─────────────────────────────────────────────────┐ │
- │download-deduplicate-departures FAILED PT0.31359S│ │
- └───────────────────┬─────────────────────────────┘ │
-                     │           ┌───────────────────┘
-                     │           │
-                     v           v
-         ┌──────────────────────────────────┐
-         │join-departures-airports CANCELLED│
-         └────────────────┬─────────────────┘
-                          │
-                          v
-            ┌───────────────────────────┐
-            │compute-distances CANCELLED│
-            └───────────────────────────┘
-     [main]
-Exception in thread "main" io.smartdatalake.util.dag.TaskFailedException: Task download-deduplicate-departures failed. Root cause is 'AnalysisException: cannot resolve 'nonexisting' given input columns: [ext_departures_sdltemp.arrivalAirportCandidatesCount, ext_departures_sdltemp.callsign, ext_departures_sdltemp.created_at, ext_departures_sdltemp.departureAirportCandidatesCount, ext_departures_sdltemp.estArrivalAirport, ext_departures_sdltemp.estArrivalAirportHorizDistance, ext_departures_sdltemp.estArrivalAirportVertDistance, ext_departures_sdltemp.estDepartureAirport, ext_departures_sdltemp.estDepartureAirportHorizDistance, ext_departures_sdltemp.estDepartureAirportVertDistance, ext_departures_sdltemp.firstSeen, ext_departures_sdltemp.icao24, ext_departures_sdltemp.lastSeen]; line 1 pos 7;'
-````
-
-## Inspect result
-* files in the file system: `stg-airport`: CSV files located at `data/stg-airports/`
-
-> <details><summary>Example content</summary>
-  
-> ```
-> $ head data/stg-airports/result.csv
-> "id","ident","type","name","latitude_deg","longitude_deg","elevation_ft","continent","iso_country","iso_region","municipality","scheduled_service","gps_code","iata_code","local_code","home_link","wikipedia_link","keywords"
-> : 6523,"00A","heliport","Total Rf Heliport",40.07080078125,-74.93360137939453,11,"NA","US","US-PA","Bensalem","no","00A",,"00A",,,
-> 323361,"00AA","small_airport","Aero B Ranch Airport",38.704022,-101.473911,3435,"NA","US","US-KS","Leoti","no","00AA",,"00AA",,,
-> 6524,"00AK","small_airport","Lowell Field",59.947733,-151.692524,450,"NA","US","US-AK","Anchor Point","no","00AK",,"00AK",,,
-> 6525,"00AL","small_airport","Epps Airpark",34.86479949951172,-86.77030181884766,820,"NA","US","US-AL","Harvest","no","00AL",,"00AL",,,
-> 6526,"00AR","closed","Newport Hospital & Clinic Heliport",35.6087,-91.254898,237,"NA","US","US-AR","Newport","no",,,,,,"00AR"
-> 322127,"00AS","small_airport","Fulton Airport",34.9428028,-97.8180194,1100,"NA","US","US-OK","Alex","no","00AS",,"00AS",,,
-> 6527,"00AZ","small_airport","Cordes Airport",34.305599212646484,-112.16500091552734,3810,"NA","US","US-AZ","Cordes","no","00AZ",,"00AZ",,,
-> 6528,"00CA","small_airport","Goldstone (GTS) Airport",35.35474,-116.885329,3038,"NA","US","US-CA","Barstow","no","00CA",,"00CA",,,
-> 324424,"00CL","small_airport","Williams Ag Airport",39.427188,-121.763427,87,"NA","US","US-CA","Biggs","no","00CL",,"00CL",,,
-> ```
-
-> </details>
-
-  
-* Polynote: tables in the DataLake
-  - open [Polynote at localhost:8192](http://localhost:8192/notebook/inspectData.ipynb)
-    after the listing tables and schema, we monitor the amount of data in the tables and the latest value
-    `departure table consists of 457 row and entries are of original date: 20210829 20210830`
-
-<<<<<<< HEAD
-<!-- TODO When we have Ilias frontend ready, use it as Data Catalog Viewer -->
-=======
-## Partitions
-First have a look at
-> ll data/btl-distances
-
-We see all data stored in various parquet files.
-Our goal of this chapter is to better organize the data so we can compute distances
-for just one departure airport. The column we want to partition by is estdepartureairport
-Let's use the Schema Viewer to find out how to do that.
-
-Task: use partitioning for Action compute-distances
-
-> <details><summary>Solution: Click to expand!</summary>
-> In `config/distances.conf` add partitions = [estdepartureairport] 
-> to dataObjects  btl_departures_arrivals_airports and btl_distances 
-> </details>
-
-Since we change the format in which data is stored let s delete the data
-
-> rm -r data/btl-distances/ data/btl-departures-arrivals-airports/
-
-Execute
-> podman run -e METASTOREPW=1234 --rm -v ${PWD}/data:/mnt/data -v ${PWD}/target:/mnt/lib -v ${PWD}/config:/mnt/config --hostname=localhost --pod SDLB_training sdl-spark:latest --config /mnt/config/ --feed-sel compute --partition-values estdepartureairport=LSZB
-
-When you now look at data/btl-distances, you will only see partition estdepartureairport=LSZB in the files and in the data (can also be seen in the logs of SDLB: `start writing to DataObject~btl-distances, partitionValues estdepartureairport=LSZB [exec-compute-distances]`)
-
-Working with partitions forces to create the whole data pipeline around them -> everything needs to be partitioned by that key.
-The trend goes towards incremental processing (see next chapter).
-But batch processing with partitioning is still the most performant data processing method when dealing with large amounts of data.
->>>>>>> bddec7cc
-
-## Incremental Load
-* desire to **not read all** data from input at every run -> incrementally
-* or here: departure source **restricted request** to <7 days
-  - initial request 2 days 29.-20.08.2021
-
-### General aspects
-* in general we often want an initial load and then regular updates
-* distinguish between
-* **StateIncremental** 
-  - stores a state, utilized during request submission, e.g. WebService or DB request
-* **SparkIncremental**
-  - uses max values from **compareCol**
-  - *DataFrameIncrementalMode* and *FileIncrementalMode*
- 
-### Current Example
-Let's try out StateIncremental with the action download-deduplicate-departures
-* Here we use state to store the last position
-  - To be able to use the StateIncremental mode [CustomWebserviceDataObject](https://github.com/smart-data-lake/getting-started/blob/training/src/main/scala/io/smartdatalake/workflow/dataobject/CustomWebserviceDataObject.scala) needs to: 
-    + Implement Interface CanCreateIncrementalOutput and defining the setState and getState methods
-    + instantiating state variables 
-    + see also the [documentation](https://smartdatalake.ch/docs/getting-started/part-3/incremental-mode)
-These Requirements are already met.
-
-* To enable stateIncremental we need to change the action `download-deduplicate-departures` and set these parameters of the DeduplicateAction:
-  ```
-    executionMode = { type = DataObjectStateIncrementalMode }
-    mergeModeEnable = true
-    updateCapturedColumnOnlyWhenChanged = true
-  ```
-
-After changing our config, try to execute the concerned action
-  - `podman run -e METASTOREPW=1234 --rm --hostname=localhost --pod SDLB_training -v ${PWD}/data:/mnt/data -v ${PWD}/target:/mnt/lib -v ${PWD}/config:/mnt/config sdl-spark:latest --config /mnt/config --feed-sel download`
-Now it will fail because we need to provide a path for the state-path, so we add
-  - add `--state-path /mnt/data/state -n SDLB_training` to the command line arguments
-  - `podman run -e METASTOREPW=1234 --rm --hostname=localhost --pod SDLB_training -v ${PWD}/data:/mnt/data -v ${PWD}/target:/mnt/lib -v ${PWD}/config:/mnt/config sdl-spark:latest --config /mnt/config --feed-sel download --state-path /mnt/data/state -n SDLB_training`
-
-
-* **first run** creates `less data/state/succeeded/SDLB_training.1.1.json` 
-  - see line `"state" : "[{\"airport\":\"LSZB\",\"nextBegin\":1630310979},{\"airport\":\"EDDF\",\"nextBegin\":1630310979}]"`
-    + > other content we regard later
-  - this is used for the next request
-* see next request in output of **next run**:
-  `CustomWebserviceDataObject - Success for request https://opensky-network.org/api/flights/departure?airport=LSZB&begin=1631002179&end=1631347779 [exec-download-deduplicate-departures]`
-> run a couple of times
-  - check the [increasing amount of lines collected in table](http://localhost:8192/notebook/inspectData.ipynb#Cell4)
-
-
-> :warning: When we get result/error: `Webservice Request failed with error <404>`, if there are no new data available. 
-
-## Streaming
-* continuous processing, cases we want to run the actions again and again
-
-### Command Line
-* command line option `-s` or `--streaming`, streaming all selected actions
-  - requires `--state-path` to be set
-* just start `podman run -e METASTOREPW=1234 --rm -v ${PWD}/data:/mnt/data -v ${PWD}/target:/mnt/lib -v ${PWD}/config:/mnt/config --hostname=localhost --pod SDLB_training sdl-spark:latest --config /mnt/config/  --feed-sel download --state-path /mnt/data/state -n SDLB_training -s` and see the action running again and again
-  - > notice the recurring of both actions, here in our case we could limit the feed to the specific action
-    `podman run -e METASTOREPW=1234 --rm -v ${PWD}/data:/mnt/data -v ${PWD}/target:/mnt/lib -v ${PWD}/config:/mnt/config --hostname=localhost --pod SDLB_training sdl-spark:latest --config /mnt/config/  --feed-sel ids:download-deduplicate-departures --state-path /mnt/data/state -n SDLB_training -s`
-  We could also Use SparkStreamingMode here. TODO Example?
-  - > monitor the growth of the table
-  - > see streaming trigger interval of 48s in output: `LocalSmartDataLakeBuilder$ - sleeping 48 seconds for synchronous streaming trigger interval [main]`
-    + change it: search stream in Schema Viewer -> `global`->`synchronousStreamingTriggerIntervalSec = 10` -> interval between 2 starts (not end to start)
-    + Now output looks like this :
-    ````
-      2022-08-04 10:56:28 INFO  ActionDAGRun$ActionEventListener - Action~download-deduplicate-departures[DeduplicateAction]: Exec succeeded [dag-24-651]
-      2022-08-04 10:56:28 INFO  HadoopFileActionDAGRunStateStore - updated state into file:/mnt/data/state/current/SDLB_training.24.1.json [dag-24-651]
-      2022-08-04 10:56:28 INFO  ActionDAGRun$ - exec SUCCEEDED for dag 24:
-      ┌─────┐
-      │start│
-      └───┬─┘
-      │
-      v
-      ┌─────────────────────────────────────────────────────┐
-      │download-deduplicate-departures SUCCEEDED PT4.829176S│
-      └─────────────────────────────────────────────────────┘
-      [main]
-      2022-08-04 10:56:28 INFO  HadoopFileActionDAGRunStateStore - updated state into file:/mnt/data/state/succeeded/SDLB_training.24.1.json [main]
-      2022-08-04 10:56:28 INFO  LocalSmartDataLakeBuilder$ - sleeping 5 seconds for synchronous streaming trigger interval [main]
-    ````
-    - Quickly mention other streming modes in IntelliJ or link to Execution Modes when ready
-    
-
-
-## Parallelism
-* distinguish 2 types of parallelism
-  - within a spark job: the amount of Spark tasks, controlled by global option `    "spark.sql.shuffle.partitions" = 2`
-  - parallel running DAG actions of SDLB, by default serial, one by one action
-    + see `Action~download-airports[FileTransferAction]: Exec started` and `Action~download-deduplicate-departures[DeduplicateAction]`
-    + use command line option `--parallelism 2` to run both tasks in parallel
-    ``
-      podman run -e METASTOREPW=1234 --rm -v ${PWD}/data:/mnt/data -v ${PWD}/target:/mnt/lib -v ${PWD}/config:/mnt/config --hostname=localhost --pod SDLB_training sdl-spark:latest --config /mnt/config/ --feed-sel download --state-path /mnt/data/state -n SDLB_training -s
-    ``
-    + ``
-        podman run -e METASTOREPW=1234 --rm -v ${PWD}/data:/mnt/data -v ${PWD}/target:/mnt/lib -v ${PWD}/config:/mnt/config --hostname=localhost --pod SDLB_training sdl-spark:latest --config /mnt/config/ --feed-sel download --state-path /mnt/data/state -n SDLB_training -s --parallelism 2
-      ``
-  + With parallelsim: Action2 starts while Action1 is still running
-  ````    
-       2022-08-04 12:23:08 INFO  ActionDAGRun$ActionEventListener - Action~download-airports[FileTransferAction]: Exec started [dag-29-93]
-       2022-08-04 12:23:08 INFO  ActionDAGRun$ActionEventListener - Action~download-deduplicate-departures[DeduplicateAction]: Exec started [dag-29-94]
-       2022-08-04 12:23:08 INFO  DeduplicateAction - (Action~download-deduplicate-departures) getting DataFrame for DataObject~ext-departures [exec-download-deduplicate-departures]
-       2022-08-04 12:23:08 INFO  FileTransferAction - (Action~download-airports) start writing to DataObject~stg-airports [exec-download-airports]
-       2022-08-04 12:23:08 INFO  CsvFileDataObject - (DataObject~stg-airports) deleteAll stg-airports [exec-download-airports]
-       2022-08-04 12:23:08 INFO  StreamFileTransfer - Copy DataObject~ext-airports:result -> DataObject~stg-airports:stg-airports/result.csv [exec-download-airports]
-       2022-08-04 12:23:09 INFO  CustomWebserviceDataObject - Success for request https://opensky-network.org/api/flights/departure?airport=LSZB&begin=1630310979&end=1630656579 [exec-download-deduplicate-departures]
-       2022-08-04 12:23:09 INFO  FileTransferAction - (Action~download-airports) finished writing DataFrame to stg-airports: jobDuration=PT1.699S files_written=1 [exec-download-airports]
-       2022-08-04 12:23:09 INFO  ActionDAGRun$ActionEventListener - Action~download-airports[FileTransferAction]: Exec succeeded [dag-29-93]
-       2022-08-04 12:23:09 INFO  HadoopFileActionDAGRunStateStore - updated state into file:/mnt/data/state/current/SDLB_training.29.1.json [dag-29-93]
-  ````
-  + Without parallelsim: Action2 starts only after Action1 is finished
-  ````    
-       2022-08-04 12:24:18 INFO  ActionDAGRun$ActionEventListener - Action~download-airports[FileTransferAction]: Exec started [dag-30-109]
-       2022-08-04 12:24:18 INFO  FileTransferAction - (Action~download-airports) start writing to DataObject~stg-airports [exec-download-airports]
-       2022-08-04 12:24:18 INFO  CsvFileDataObject - (DataObject~stg-airports) deleteAll stg-airports [exec-download-airports]
-       2022-08-04 12:24:18 INFO  StreamFileTransfer - Copy DataObject~ext-airports:result -> DataObject~stg-airports:stg-airports/result.csv [exec-download-airports]
-       2022-08-04 12:24:19 INFO  FileTransferAction - (Action~download-airports) finished writing DataFrame to stg-airports: jobDuration=PT0.984S files_written=1 [exec-download-airports]
-       2022-08-04 12:24:19 INFO  ActionDAGRun$ActionEventListener - Action~download-airports[FileTransferAction]: Exec succeeded [dag-30-109]
-       2022-08-04 12:24:19 INFO  HadoopFileActionDAGRunStateStore - updated state into file:/mnt/data/state/current/SDLB_training.30.1.json [dag-30-109]
-       2022-08-04 12:24:19 INFO  ActionDAGRun$ActionEventListener - Action~download-deduplicate-departures[DeduplicateAction]: Exec started [dag-30-109]
-       2022-08-04 12:24:19 INFO  DeduplicateAction - (Action~download-deduplicate-departures) getting DataFrame for DataObject~ext-departures [exec-download-deduplicate-departures]
-  ````
-    + :warning: parallel actions are more difficult to debug
-    
-## Checkpoint / Restart
-* requires states (`--state-path`)
-  - `podman run -e METASTOREPW=1234 --rm -v ${PWD}/data:/mnt/data -v ${PWD}/target:/mnt/lib -v ${PWD}/config:/mnt/config --hostname=localhost --pod SDLB_training sdl-spark:latest --config /mnt/config/ --feed-sel '.*' --state-path /mnt/data/state -n SDLB_training` 
-  -> cancel run to simulate crash (after download phase when seeing in the logs 
-  - `(Action~download-airports) finished writing DataFrame to stg-airports: jobDuration=PT0.871S files_written=1 [exec-download-airports]` and
-  - `ActionDAGRun$ActionEventListener - Action~download-deduplicate-departures[DeduplicateAction]: Exec succeeded [dag-1-191]`
-* stored current state in file: `data/state/current/SDLB_training.1.1.json`
-  - see the SUCCESS and CANCELED statements
-* restart with the same command
-  - notice line at the beginning: `LocalSmartDataLakeBuilder$ - recovering application SDLB_training runId=1 lastAttemptId=1 [main]`
-  - notice the changed DAG, no download
-
-:warning: TODO
-
-## Execution Engines vs Execution Environments
-[Go through documentation](https://smartdatalake.ch/docs/reference/executionEngines)
-
-
-# Deployment methods
-* SDLB can be deployed in various ways on various platforms
-* distinguish running SDLB as:
-  - java application
-  - containerized
-* on-prem or in the cloud
-
-* here we saw containerized locally
-* during development we often run the java directly using Intellij in Windows
-* in the cloud we have also various options: 
-  - jar in Databricks 
-  - Containers in Kubernetes (AKS)
-  - in Virtual Machines
-
-Here, we want to briefly show the Databricks deployment.
-
-## Databricks
-Here we have the Databricks setup already prepared, and briefly present the setup, just to give you an idea.
-
-### Preparation steps (not part of the demonstration)
-For reference see also: [SDL Deployment on Databricks](https://smartdatalake.ch/blog/sdl-databricks/).
-The following setup is already prepared in the elca-dev tenant:
-
-* uploading files
-  - upload jar
-    + first build fat-jar: `podman run -v ${PWD}:/mnt/project -v ${PWD}/.mvnrepo:/mnt/.mvnrepo maven:3.6.0-jdk-11-slim -- mvn -DskipTests  -P fat-jar -f /mnt/project/pom.xml "-Dmaven.repo.local=/mnt/.mvnrepo" package`
-    + upload Databricks `Workspace`->`User`->`<Username>`->`Import`-> link in `(To import a library, such as a jar or egg, click here)`
-  - create typesafe fix:
-    ```BASH
-    cat << EOF >> ./config-install.sh
-    #!/bin/bash
-    wget -O /databricks/jars/-----config-1.4.1.jar https://repo1.maven.org/maven2/com/typesafe/config/1.4.1/config-1.4.1.jar
-    EOF
-    databricks fs mkdirs dbfs:/databricks/scripts
-    databricks fs cp ./config-install.sh dbfs:/databricks/scripts/
-    ```
-  - create compute resource:
-    + use the uploaded jar
-    + use init script: `dbfs:/databricks/scripts/config-install.sh` (uploaded above)
-  - upload configs
-    + use Linux Databricks CLI: 
-    `datbricks fs mkdirs dbfs:/config`
-    `databricks fs cp config/departures.conf dbfs:/databricks/config/departures.conf`
-
-* configure job, using the uploaded jar and 
-  - parameters: `["-c","file:///dbfs/databricks/config/","--feed-sel","ids:download-deduplicate-departures", "--state-path", "file:///dbfs/databricks/data/state", "-n", "SDLB_training"]`
-  
-### Show case
-* Workspace -> workflow -> SDLB-train job -> run job
-* after finished, show Data -> int-departures table
-* show notebook in Workspace
-
-### Further points
-* cluster modification/swap possible (scalability)
-* recurring schedule
-* easy maintainable metastore
-
-## Further / Planned features
-* Monitoring
-  - metrics in logs, e.g. size of written DataFrame
-* Constrains
-  - specify limitations, error/warning when exceeding
-* Expectations
-  - notifications if diverging from specified expectation, e.g. number of partitions+
+# Smart Data Lake Builder Hands-On Training
+
+<!-- 
+Tools: In Teams annotation can be used to point to specific aspects in the configs, SchemaViewer,...
+-->
+
+## Goal
+* train loving friend imagine to replace short distant flights with train rides
+* discover/count all flights which 
+  - starting from a certain airport 
+  - <500km
+  - assume destination airport Bern (LSZB) or Frankfurt (EDDF)
+
+![map about flights around Bern](images/flights_BE.png)
+
+* as data engineers we need to:
+  - download data
+  - combining/filter/transform data in a general manner
+  - store processed data, thus it can be utilized for various use cases
+  - analyse/compute data for a specific application
+
+## Smart Data Lake vs. Smart Data Lake Builder
+
+|Smart Data Lake | Smart Data Lake Builder |
+|----------------|-------------------------|
+| **Concept**    | **Tool**                |
+| combines advantages of Data Warehouse and Data Lakes | ELCA's tool to build Data Pipelines efficiently |
+| structured data / schema evolution | portable and automated |
+| layer approach / processes / technologies | features like historization, incremental load, partition wise |
+| Similar to Lakehouse | Open Source on Github: [smart-data-lake](https://github.com/smart-data-lake/) |
+
+## Why Smart Data Lake?
+* similar to Lakehouse concept
+* combining the flexibility of Data Lakes with the advantages of Data Warehouses
+Let's have a closer look.
+
+### Data Warehouse
+  - :heavy_plus_sign: preface preparation, structuring and securing data for high quality reporting
+  - :heavy_minus_sign: slow changes, less flexible
+  - :heavy_minus_sign: no horizontal scaling
+  - :heavy_minus_sign: high license cost, expensive
+  - :heavy_minus_sign: no unstructured data processing
+  - :heavy_minus_sign: insufficient integration of AI
+### Data Lake
+  - :heavy_plus_sign: performant and flexible
+  - :heavy_plus_sign: scalable, open source
+  - :heavy_plus_sign: unstructured and complex data structures
+  - :heavy_minus_sign: siloed initiatives, redundancy
+  - :heavy_minus_sign: heavy data preparation for every use case
+
+### Smart Data Lake aka. Lakehouse
+  - :heavy_plus_sign: value & semantic oriented
+  - :heavy_plus_sign: known data quality
+  - :heavy_plus_sign: secured, handled privacy
+  - :heavy_plus_sign: Metadata (data catalog & linage)
+  - :heavy_plus_sign: automation, unified batch and streaming
+  - :heavy_plus_sign: AI ready
+
+![data plattforms comparison](images/smartDataLake-dataPlattforms.png)
+
+### Why Smart Data Lake Builder (SDLB)?
+* examples of other tools: Snowflake - DBT, Azure Data Factory, Apache Beam, …
+  - able to use Smart Data Lake concepts
+  - different advantages and disadvantages for building data pipelines
+* dynamic creation of workflow (no specification of step ordering)
+* No Code for easy tasks
+* complex data pipelines well suited
+* already implemented loading modes (incremental, partition-wise, streaming, checkpoint/recovery)
+* already implemented transformations (historize, de-duplication)
+* Designed to add custom connectors and transformations
+* various data formats, incl. DeltaLake
+* Lineage and Data Catalog from metadata
+* DevOps ready: version-able configuration, support for automated testing
+* early validation
+* scripted -> portable can run on most (maybe any) cloud or on-prem platform
+* configuration templates allows reuse of configuration blocks
+
+## Data structuring
+Within Smart Data Lake we structure our data in layers
+
+* stage layer 
+  - copy of the original data, accessible for merging/combining with existing/other data sources
+* integration layer 
+  - cleaning/structuring/prepared data
+* business transformation layer
+  - ready for data analysts/scientists to run/develop their applications
+
+In our case we could think of the following structure:
+
+![data layer structure for the use case](images/dataLayers.png)
+
+## Security In Cloud
+* typically data need to be protected against unwanted access and modification, especially in the cloud, where data is by default accessible from everywhere (from everyone, if mis-configured)
+* Data Classification: Public, Internal, Restricted, Personal Data, Confidential
+  - various security measures per class, including (not the full list):
+    + access control
+      * strong authentication
+      * periodic review of permissions
+    + cryptography
+      * encrypt at rest and in transit
+      * elaborated secret stores, for key management
+    + operations security
+      * documentation and automation (CD), change management
+      * separated environments with configuration and capacity management
+    + ...
+    + [ELCAs Cloud Security Concept](https://confluence.svc.elca.ch/display/BL9CONFLUENCE/Data+Security+Concept+for+Cloud+Analytics+Platforms)
+
+  - separate treatment of Personally Identifiable Information (PII)
+    + e.g. names, address, social sec. numbers, tel.numbers, medical/health data, ...
+    + anonymisation (best), pseudonymisation 
+    + additional encryption (in use)
+    + further regulations: right of data removal, data location restrictions, etc.
+    + ...
+    + [ELCAs Cloud Data Privacy Concept](https://confluence.svc.elca.ch/display/BL9CONFLUENCE/Technical+Aspects+of+Data+Privacy+Concepts+for+Cloud+Analytics+Platforms)
+* authorisation management using roles and permission groups
+  - Users belong to role groups
+  - role groups have permission groups
+  - permission groups mange permissions for apps, devices, and environments
+  - ...
+  - [ELCAs Cloud Authorisation Concept](https://confluence.svc.elca.ch/display/BL9CONFLUENCE/Authorization+Concept+for+Cloud+Analytics+Platforms)
+
+![permission management from users utilizing role groups and technical groups to specify permissions](images/authorisationConcept.png)
+
+:warning: TODO
+
+
+## Setup
+* clone repo
+  ```
+  git clone -b training https://github.com/smart-data-lake/getting-started.git SDLB_training
+  ```
+* build additional sources
+  ```
+  mkdir .mvnrepo
+  podman run -v ${PWD}:/mnt/project -v ${PWD}/.mvnrepo:/mnt/.mvnrepo maven:3.6.0-jdk-11-slim -- mvn -f /mnt/project/pom.xml "-Dmaven.repo.local=/mnt/.mvnrepo" package
+  ```
+* correct permissions: 
+  `chmod -R go+w polynote/notebooks`
+
+* start helping containers
+  ```
+  podman-compose up -d
+  ```
+
+## Let's have a look to the actual implementation
+as a reminder, we want to implement:
+![data layer structure for the use case](images/dataLayers.png)
+... which is already prepared in the present repo
+
+In **SDLB**, we define our pipeline by specifying *data objects* and *actions* to connect them, which is done in *HOCON*
+
+## Hocon - Pipeline Description
+* **H**uman-**O**ptimized **C**onfig **O**bject **N**otation
+* originating from JSON
+
+Let's have a look to the present implementation:
+> list config directory: `ls config` -> see multiple configuration files
+
+* specification of the pipeline can be split in **multiple files** and even **directories**
+  - -> directories can be used to manage different environments e.g. 
+
+```
+config
++-- global.conf
++-- prod
+│   +-- injection.conf
+│   +-- transform.conf
++-- test
+    +-- injection.conf
+    +-- transform.conf
+```
+OR
+```
+config
++-- env_dev.conf
++-- env_prod.conf
++-- inject
+│   +-- dataABC.conf
+│   +-- dataXYZ.conf
++-- transform
+│   +-- dataABC.conf
+│   +-- dataXYZ.conf
+```
+
+Let's have a look into a configuration file:
+> `nano config/airports.conf`
+Note: 
+
+* 3 **data objects** for 3 different layers: **ext**, **stg**, **int**
+* here each data object has a different type: WebserviceFileDataObject, CsvFileDataObject, DeltaLakeTableDataObject
+  - `ext-airports`: specifies the location of a file to be downloaded 
+  - `stg-airports`: a staging CSV file to be downloaded into (raw data)
+  - `int-airports`: filtered and written into `DeltaLakeTable`
+
+
+* 2 **actions** defining the connection between the data objects
+  - first simple download
+  - then filter and historize
+
+* structures and parameters, like *type*, *inputId*,...
+* **Transformer** will be handled later
+
+Schema: A note to data Objects: SDLB creates Schemata for all spark supported data objects: user defined or inference
+	- support for schema evolution 
+    + replaced or extended or extend (new column added, removed columns kept) schema 
+		+ for JDBC and DeltaLakeTable, need to be enabled
+
+
+<!--
+## Excursion: env variables
+- usage of optional env variables
+  ```Hocon
+  basedir = "/whatever/whatever"
+  basedir = ${?FORCED_BASEDIR}
+  ```
+- overwrite parameters with env variables
+  + specify java option `-Dconfig.override_with_env_vars=true` in Docker entrypoint and
+  + env var:
+    * prefix `CONFIG_FORCE_` is stripped
+    * single underscore(`_`) is converted into a dot(`.`)
+    * double underscore(`__`) is converted into a dash(`-`)
+    * triple underscore(`___`) is converted into a single underscore(`_`)
+:warning: TODO overwrite not working'
+-->
+
+### Schema Viewer - What is supported?
+> open [SDLB Schema Viewer](http://smartdatalake.ch/json-schema-viewer/index.html#viewer-page&version=sdl-schema-2.3.0-SNAPSHOT.json)
+* distinguish `global`, `dataObjects`, `actions`, and `connections`
+
+### DataObjects
+There are data objects different types: files, database connections, and table formats. 
+To mention **a few** dataObjects: 
+
+* `AirbyteDataObject` provides access to a growing list of [Airbyte](https://docs.airbyte.com/integrations/) connectors to various sources and sinks e.g. Facebook, Google {Ads,Analytics,Search,Sheets,...}, Greenhouse, Instagram, Jira,...
+* `JdbcTableDataObject` to connect to a database e.g. MS SQL or Oracle SQL
+* `DeltaLakeTableDataObject` tables in delta format (based on parquet), including schema registered in metastore and transaction logs enables time travel (a common destination)
+* `SnowflakeTableDataObject` access to Snowflake tables 
+
+### Actions
+SDLB is designed to define/customize your own actions. Nevertheless, there are basic/common actions implemented and a general framework provided to implement your own specification
+ 
+* **FileTransferAction**: pure file transfer
+* **CopyAction**: basic generic action. Converts to DataFrame and to target data object. Provides opportunity to add **transformer(s)**
+* **CostumDataFrameAction**: can handle **multiple inputs/outputs** 
+* ...
+* actions with additional logic, e.g.
+  - **DeduplicateAction**: verifies to not have duplicates between input and output, keeps last record and history when *captured*
+  - **HistorizeAction**: technical historization using **valid-from/to** columns
+
+#### Transformations
+* distinguish between **1to1** (CopyAction, Dedup/Hist) and **many-to-many** (CustomDataFrame) transformations
+* transformers supports languages:
+	- ScalaClass
+	- ScalaCode
+	- SQL
+	- Python
+* more specific transformers, e.g.:
+	- `AdditionalColumnsTransformer` (in HistorizeAction), adding information from context or derived from input, for example, adding input file name
+	- `SparkRepartitionTransformer` for optimized file handling
+
+What we have here: 
+* in `config/airports.conf` we already saw an SQL transformer
+* in `config/departures.conf` look at `download-deduplicate-departures`
+  - **chained** transformers
+  - first **SQL** query, to convert UnixTime to dateTime format
+  - then **Scala Code** for deduplication
+    + the deduplication action does compare input and target
+    + the transformation verifies that there are no duplicated in the input
+* in `config/distances.conf` a Scala class is called
+  - see `src/main/scala/com/sample/ComputeDistanceTransformer.scala`
+    + definition and usage of distance calculation
+
+> Note: *transformer* is deprecated
+
+## Feeds
+* start application with `--help`: `podman run --rm --hostname=localhost --pod SDLB_training sdl-spark:latest --help`
+
+> Note: `-rm` removes container after exit, `hostname` and `pod` for lauching in same Network as metastore and Polynote, mounting data, target and config directory, container name, config directories/files
+
+* `feed-sel` always necessary 
+	- can be specified by metadata feed, name, or ids
+	- can be lists or regex, e.g. `--feed-sel '.*'`
+	- can also be `startWith...` or `endWith...`
+
+* try run feed everything: 
+`podman run --rm --hostname=localhost --pod SDLB_training -v ${PWD}/data:/mnt/data -v ${PWD}/target:/mnt/lib -v ${PWD}/config:/mnt/config sdl-spark:latest --config /mnt/config --feed-sel '.*'`
+  - Note: data, target and config directories are mounted into the container:
+
+## Environment Variables in HOCON
+
+* error: `Could not resolve substitution to a value: ${METASTOREPW}`
+  - in `config/global.conf` we defined `"spark.hadoop.javax.jdo.option.ConnectionPassword" = ${METASTOREPW}`
+
+Task: What is the issue? -> fix issue 
+<!-- A collapsible section with markdown -->
+> <details><summary>Solution: Click to expand!</summary>
+  
+> the Metastore password is set while configuring the metastore. In the Metastore Dockerfile the `metastore/entrypoint.sh` is specified. In this file the Password is specified as 1234
+
+> Thus, set environment variable in the container using the podman option: `-e METASTOREPW=1234`
+
+> Note: better not to use clear test passwords anywhere. In cloud environment use password stores and its handling. There passwords should also not appear in logs as plain text. 
+
+> </details>
+
+## Test Configuration
+since we realize there could be issues, let's first run a config test:
+
+`podman run -e METASTOREPW=1234 --rm --hostname=localhost --pod SDLB_training -v ${PWD}/data:/mnt/data -v ${PWD}/target:/mnt/lib -v ${PWD}/config:/mnt/config sdl-spark:latest --config /mnt/config --feed-sel 'download' --test config` (fix bug together)
+
+* while running we get:
+`Exception in thread "main" io.smartdatalake.config.ConfigurationException: (DataObject~stg-airports) ClassNotFoundException: Implementation CsvDataObject of interface DataObject not found`
+let us double check what DataObjects there are available... [SDLB Schema Viewer](http://smartdatalake.ch/json-schema-viewer/index.html#viewer-page&version=sdl-schema-2.3.0-SNAPSHOT.json)
+
+Task: fix issue 
+<!-- A collapsible section with markdown -->
+> <details><summary>Solution: Click to expand!</summary>
+  
+> In `config/airports.conf` correct the data object type of stg-airports to *CvsFileDataObject*
+
+> </details>
+
+## Dry-run
+* run again (and then with) `--test dry-run` and feed `'.*'` to check all configs: 
+  `podman run -e METASTOREPW=1234 --rm --hostname=localhost --pod SDLB_training -v ${PWD}/data:/mnt/data -v ${PWD}/target:/mnt/lib -v ${PWD}/config:/mnt/config sdl-spark:latest --config /mnt/config --feed-sel '.*' --test dry-run`
+
+## DAG
+* (Directed acyclic graph)
+> show DAG in output
+* automatically created using the specifications in the SDLB config. 
+* can fork and join
+* no recursion
+
+```
+                        ┌─────┐          
+                        │start│
+                        └─┬─┬─┘
+                          │ │
+                          │ └─────────┐
+                          v           │
+           ┌─────────────────┐        │
+           │download-airports│        │
+           └────────┬────────┘        │
+                    │                 │
+           ┌────────┘                 │
+           │                          │
+           v                          v
+ ┌──────────────────┐ ┌───────────────────────────────┐
+ │historize-airports│ │download-deduplicate-departures│
+ └─────────┬────────┘ └────────┬──────────────────────┘
+           │                   │
+           └───────────┐       │
+                       │       │
+                       v       v
+              ┌────────────────────────┐
+              │join-departures-airports│
+              └────────────┬───────────┘
+                           │
+                           v
+                  ┌─────────────────┐
+                  │compute-distances│
+                  └─────────────────┘
+```
+--- switch lecturer
+## Automatic Tests
+runSimulation -> unit with synthetical DataFrames
+[Unit Test in SDLB](https://github.com/smart-data-lake/smart-data-lake/blob/develop-spark3/sdl-core/src/test/scala/io/smartdatalake/workflow/action/ScalaClassSparkDsNTo1TransformerTest.scala#L325)
+and
+[Corresponding Config File](https://github.com/smart-data-lake/smart-data-lake/blob/develop-spark3/sdl-core/src/test/resources/configScalaClassSparkDsNto1Transformer/usingDataObjectIdWithPartitionAutoSelect.conf)
+
+If time, create one example for course, else use this one.
+
+
+## Execution Phases
+> real execution: `podman run -e METASTOREPW=1234 --rm --hostname=localhost --pod SDLB_training -v ${PWD}/data:/mnt/data -v ${PWD}/target:/mnt/lib -v ${PWD}/config:/mnt/config sdl-spark:latest --config /mnt/config --feed-sel '.*'`
+* logs reveal the **execution phases**
+* in general we have: 
+    - configuration parsing
+    - DAG preparation
+    - DAG init
+    - DAG exec (not processed in dry-run mode)
+* early validation: in init even custom transformation are checked, e.g. identifying mistakes in column names
+* [Docu: execution phases](https://smartdatalake.ch/docs/reference/executionPhases)
+* Make execution fail in init phase by changing SQL of download-deduplicate-departures to something wrong and then re execute the same command.
+* Output should look like this:
+````
+2022-08-05 07:51:14 INFO  ActionDAGRun$ - Init FAILED for sdlb_training :
+                       ┌─────┐
+                       │start│
+                       └──┬┬─┘
+                          ││
+                          │└─────────────────────────┐
+                          v                          │
+ ┌─────────────────────────────────────────────────┐ │
+ │download-deduplicate-departures FAILED PT0.31359S│ │
+ └───────────────────┬─────────────────────────────┘ │
+                     │           ┌───────────────────┘
+                     │           │
+                     v           v
+         ┌──────────────────────────────────┐
+         │join-departures-airports CANCELLED│
+         └────────────────┬─────────────────┘
+                          │
+                          v
+            ┌───────────────────────────┐
+            │compute-distances CANCELLED│
+            └───────────────────────────┘
+     [main]
+Exception in thread "main" io.smartdatalake.util.dag.TaskFailedException: Task download-deduplicate-departures failed. Root cause is 'AnalysisException: cannot resolve 'nonexisting' given input columns: [ext_departures_sdltemp.arrivalAirportCandidatesCount, ext_departures_sdltemp.callsign, ext_departures_sdltemp.created_at, ext_departures_sdltemp.departureAirportCandidatesCount, ext_departures_sdltemp.estArrivalAirport, ext_departures_sdltemp.estArrivalAirportHorizDistance, ext_departures_sdltemp.estArrivalAirportVertDistance, ext_departures_sdltemp.estDepartureAirport, ext_departures_sdltemp.estDepartureAirportHorizDistance, ext_departures_sdltemp.estDepartureAirportVertDistance, ext_departures_sdltemp.firstSeen, ext_departures_sdltemp.icao24, ext_departures_sdltemp.lastSeen]; line 1 pos 7;'
+````
+
+## Inspect result
+* files in the file system: `stg-airport`: CSV files located at `data/stg-airports/`
+
+> <details><summary>Example content</summary>
+  
+> ```
+> $ head data/stg-airports/result.csv
+> "id","ident","type","name","latitude_deg","longitude_deg","elevation_ft","continent","iso_country","iso_region","municipality","scheduled_service","gps_code","iata_code","local_code","home_link","wikipedia_link","keywords"
+> : 6523,"00A","heliport","Total Rf Heliport",40.07080078125,-74.93360137939453,11,"NA","US","US-PA","Bensalem","no","00A",,"00A",,,
+> 323361,"00AA","small_airport","Aero B Ranch Airport",38.704022,-101.473911,3435,"NA","US","US-KS","Leoti","no","00AA",,"00AA",,,
+> 6524,"00AK","small_airport","Lowell Field",59.947733,-151.692524,450,"NA","US","US-AK","Anchor Point","no","00AK",,"00AK",,,
+> 6525,"00AL","small_airport","Epps Airpark",34.86479949951172,-86.77030181884766,820,"NA","US","US-AL","Harvest","no","00AL",,"00AL",,,
+> 6526,"00AR","closed","Newport Hospital & Clinic Heliport",35.6087,-91.254898,237,"NA","US","US-AR","Newport","no",,,,,,"00AR"
+> 322127,"00AS","small_airport","Fulton Airport",34.9428028,-97.8180194,1100,"NA","US","US-OK","Alex","no","00AS",,"00AS",,,
+> 6527,"00AZ","small_airport","Cordes Airport",34.305599212646484,-112.16500091552734,3810,"NA","US","US-AZ","Cordes","no","00AZ",,"00AZ",,,
+> 6528,"00CA","small_airport","Goldstone (GTS) Airport",35.35474,-116.885329,3038,"NA","US","US-CA","Barstow","no","00CA",,"00CA",,,
+> 324424,"00CL","small_airport","Williams Ag Airport",39.427188,-121.763427,87,"NA","US","US-CA","Biggs","no","00CL",,"00CL",,,
+> ```
+
+> </details>
+
+  
+* Polynote: tables in the DataLake
+  - open [Polynote at localhost:8192](http://localhost:8192/notebook/inspectData.ipynb)
+    after the listing tables and schema, we monitor the amount of data in the tables and the latest value
+    `departure table consists of 457 row and entries are of original date: 20210829 20210830`
+
+<!-- TODO When we have Ilias frontend ready, use it as Data Catalog Viewer -->
+
+## Partitions
+First have a look at
+> ll data/btl-distances
+
+We see all data stored in various parquet files.
+Our goal of this chapter is to better organize the data so we can compute distances
+for just one departure airport. The column we want to partition by is estdepartureairport
+Let's use the Schema Viewer to find out how to do that.
+
+Task: use partitioning for Action compute-distances
+
+> <details><summary>Solution: Click to expand!</summary>
+> In `config/distances.conf` add partitions = [estdepartureairport] 
+> to dataObjects  btl_departures_arrivals_airports and btl_distances 
+> </details>
+
+Since we change the format in which data is stored let s delete the data
+
+> rm -r data/btl-distances/ data/btl-departures-arrivals-airports/
+
+Execute
+> podman run -e METASTOREPW=1234 --rm -v ${PWD}/data:/mnt/data -v ${PWD}/target:/mnt/lib -v ${PWD}/config:/mnt/config --hostname=localhost --pod SDLB_training sdl-spark:latest --config /mnt/config/ --feed-sel compute --partition-values estdepartureairport=LSZB
+
+When you now look at data/btl-distances, you will only see partition estdepartureairport=LSZB in the files and in the data (can also be seen in the logs of SDLB: `start writing to DataObject~btl-distances, partitionValues estdepartureairport=LSZB [exec-compute-distances]`)
+
+Working with partitions forces to create the whole data pipeline around them -> everything needs to be partitioned by that key.
+The trend goes towards incremental processing (see next chapter).
+But batch processing with partitioning is still the most performant data processing method when dealing with large amounts of data.
+
+## Incremental Load
+* desire to **not read all** data from input at every run -> incrementally
+* or here: departure source **restricted request** to <7 days
+  - initial request 2 days 29.-20.08.2021
+
+### General aspects
+* in general we often want an initial load and then regular updates
+* distinguish between
+* **StateIncremental** 
+  - stores a state, utilized during request submission, e.g. WebService or DB request
+* **SparkIncremental**
+  - uses max values from **compareCol**
+  - *DataFrameIncrementalMode* and *FileIncrementalMode*
+ 
+### Current Example
+Let's try out StateIncremental with the action download-deduplicate-departures
+* Here we use state to store the last position
+  - To be able to use the StateIncremental mode [CustomWebserviceDataObject](https://github.com/smart-data-lake/getting-started/blob/training/src/main/scala/io/smartdatalake/workflow/dataobject/CustomWebserviceDataObject.scala) needs to: 
+    + Implement Interface CanCreateIncrementalOutput and defining the setState and getState methods
+    + instantiating state variables 
+    + see also the [documentation](https://smartdatalake.ch/docs/getting-started/part-3/incremental-mode)
+These Requirements are already met.
+
+* To enable stateIncremental we need to change the action `download-deduplicate-departures` and set these parameters of the DeduplicateAction:
+  ```
+    executionMode = { type = DataObjectStateIncrementalMode }
+    mergeModeEnable = true
+    updateCapturedColumnOnlyWhenChanged = true
+  ```
+
+After changing our config, try to execute the concerned action
+  - `podman run -e METASTOREPW=1234 --rm --hostname=localhost --pod SDLB_training -v ${PWD}/data:/mnt/data -v ${PWD}/target:/mnt/lib -v ${PWD}/config:/mnt/config sdl-spark:latest --config /mnt/config --feed-sel download`
+Now it will fail because we need to provide a path for the state-path, so we add
+  - add `--state-path /mnt/data/state -n SDLB_training` to the command line arguments
+  - `podman run -e METASTOREPW=1234 --rm --hostname=localhost --pod SDLB_training -v ${PWD}/data:/mnt/data -v ${PWD}/target:/mnt/lib -v ${PWD}/config:/mnt/config sdl-spark:latest --config /mnt/config --feed-sel download --state-path /mnt/data/state -n SDLB_training`
+
+
+* **first run** creates `less data/state/succeeded/SDLB_training.1.1.json` 
+  - see line `"state" : "[{\"airport\":\"LSZB\",\"nextBegin\":1630310979},{\"airport\":\"EDDF\",\"nextBegin\":1630310979}]"`
+    + > other content we regard later
+  - this is used for the next request
+* see next request in output of **next run**:
+  `CustomWebserviceDataObject - Success for request https://opensky-network.org/api/flights/departure?airport=LSZB&begin=1631002179&end=1631347779 [exec-download-deduplicate-departures]`
+> run a couple of times
+  - check the [increasing amount of lines collected in table](http://localhost:8192/notebook/inspectData.ipynb#Cell4)
+
+
+> :warning: When we get result/error: `Webservice Request failed with error <404>`, if there are no new data available. 
+
+## Streaming
+* continuous processing, cases we want to run the actions again and again
+
+### Command Line
+* command line option `-s` or `--streaming`, streaming all selected actions
+  - requires `--state-path` to be set
+* just start `podman run -e METASTOREPW=1234 --rm -v ${PWD}/data:/mnt/data -v ${PWD}/target:/mnt/lib -v ${PWD}/config:/mnt/config --hostname=localhost --pod SDLB_training sdl-spark:latest --config /mnt/config/  --feed-sel download --state-path /mnt/data/state -n SDLB_training -s` and see the action running again and again
+  - > notice the recurring of both actions, here in our case we could limit the feed to the specific action
+    `podman run -e METASTOREPW=1234 --rm -v ${PWD}/data:/mnt/data -v ${PWD}/target:/mnt/lib -v ${PWD}/config:/mnt/config --hostname=localhost --pod SDLB_training sdl-spark:latest --config /mnt/config/  --feed-sel ids:download-deduplicate-departures --state-path /mnt/data/state -n SDLB_training -s`
+  We could also Use SparkStreamingMode here. TODO Example?
+  - > monitor the growth of the table
+  - > see streaming trigger interval of 48s in output: `LocalSmartDataLakeBuilder$ - sleeping 48 seconds for synchronous streaming trigger interval [main]`
+    + change it: search stream in Schema Viewer -> `global`->`synchronousStreamingTriggerIntervalSec = 10` -> interval between 2 starts (not end to start)
+    + Now output looks like this :
+    ````
+      2022-08-04 10:56:28 INFO  ActionDAGRun$ActionEventListener - Action~download-deduplicate-departures[DeduplicateAction]: Exec succeeded [dag-24-651]
+      2022-08-04 10:56:28 INFO  HadoopFileActionDAGRunStateStore - updated state into file:/mnt/data/state/current/SDLB_training.24.1.json [dag-24-651]
+      2022-08-04 10:56:28 INFO  ActionDAGRun$ - exec SUCCEEDED for dag 24:
+      ┌─────┐
+      │start│
+      └───┬─┘
+      │
+      v
+      ┌─────────────────────────────────────────────────────┐
+      │download-deduplicate-departures SUCCEEDED PT4.829176S│
+      └─────────────────────────────────────────────────────┘
+      [main]
+      2022-08-04 10:56:28 INFO  HadoopFileActionDAGRunStateStore - updated state into file:/mnt/data/state/succeeded/SDLB_training.24.1.json [main]
+      2022-08-04 10:56:28 INFO  LocalSmartDataLakeBuilder$ - sleeping 5 seconds for synchronous streaming trigger interval [main]
+    ````
+    - Quickly mention other streming modes in IntelliJ or link to Execution Modes when ready
+    
+
+
+## Parallelism
+* distinguish 2 types of parallelism
+  - within a spark job: the amount of Spark tasks, controlled by global option `    "spark.sql.shuffle.partitions" = 2`
+  - parallel running DAG actions of SDLB, by default serial, one by one action
+    + see `Action~download-airports[FileTransferAction]: Exec started` and `Action~download-deduplicate-departures[DeduplicateAction]`
+    + use command line option `--parallelism 2` to run both tasks in parallel
+    ``
+      podman run -e METASTOREPW=1234 --rm -v ${PWD}/data:/mnt/data -v ${PWD}/target:/mnt/lib -v ${PWD}/config:/mnt/config --hostname=localhost --pod SDLB_training sdl-spark:latest --config /mnt/config/ --feed-sel download --state-path /mnt/data/state -n SDLB_training -s
+    ``
+    + ``
+        podman run -e METASTOREPW=1234 --rm -v ${PWD}/data:/mnt/data -v ${PWD}/target:/mnt/lib -v ${PWD}/config:/mnt/config --hostname=localhost --pod SDLB_training sdl-spark:latest --config /mnt/config/ --feed-sel download --state-path /mnt/data/state -n SDLB_training -s --parallelism 2
+      ``
+  + With parallelsim: Action2 starts while Action1 is still running
+  ````    
+       2022-08-04 12:23:08 INFO  ActionDAGRun$ActionEventListener - Action~download-airports[FileTransferAction]: Exec started [dag-29-93]
+       2022-08-04 12:23:08 INFO  ActionDAGRun$ActionEventListener - Action~download-deduplicate-departures[DeduplicateAction]: Exec started [dag-29-94]
+       2022-08-04 12:23:08 INFO  DeduplicateAction - (Action~download-deduplicate-departures) getting DataFrame for DataObject~ext-departures [exec-download-deduplicate-departures]
+       2022-08-04 12:23:08 INFO  FileTransferAction - (Action~download-airports) start writing to DataObject~stg-airports [exec-download-airports]
+       2022-08-04 12:23:08 INFO  CsvFileDataObject - (DataObject~stg-airports) deleteAll stg-airports [exec-download-airports]
+       2022-08-04 12:23:08 INFO  StreamFileTransfer - Copy DataObject~ext-airports:result -> DataObject~stg-airports:stg-airports/result.csv [exec-download-airports]
+       2022-08-04 12:23:09 INFO  CustomWebserviceDataObject - Success for request https://opensky-network.org/api/flights/departure?airport=LSZB&begin=1630310979&end=1630656579 [exec-download-deduplicate-departures]
+       2022-08-04 12:23:09 INFO  FileTransferAction - (Action~download-airports) finished writing DataFrame to stg-airports: jobDuration=PT1.699S files_written=1 [exec-download-airports]
+       2022-08-04 12:23:09 INFO  ActionDAGRun$ActionEventListener - Action~download-airports[FileTransferAction]: Exec succeeded [dag-29-93]
+       2022-08-04 12:23:09 INFO  HadoopFileActionDAGRunStateStore - updated state into file:/mnt/data/state/current/SDLB_training.29.1.json [dag-29-93]
+  ````
+  + Without parallelsim: Action2 starts only after Action1 is finished
+  ````    
+       2022-08-04 12:24:18 INFO  ActionDAGRun$ActionEventListener - Action~download-airports[FileTransferAction]: Exec started [dag-30-109]
+       2022-08-04 12:24:18 INFO  FileTransferAction - (Action~download-airports) start writing to DataObject~stg-airports [exec-download-airports]
+       2022-08-04 12:24:18 INFO  CsvFileDataObject - (DataObject~stg-airports) deleteAll stg-airports [exec-download-airports]
+       2022-08-04 12:24:18 INFO  StreamFileTransfer - Copy DataObject~ext-airports:result -> DataObject~stg-airports:stg-airports/result.csv [exec-download-airports]
+       2022-08-04 12:24:19 INFO  FileTransferAction - (Action~download-airports) finished writing DataFrame to stg-airports: jobDuration=PT0.984S files_written=1 [exec-download-airports]
+       2022-08-04 12:24:19 INFO  ActionDAGRun$ActionEventListener - Action~download-airports[FileTransferAction]: Exec succeeded [dag-30-109]
+       2022-08-04 12:24:19 INFO  HadoopFileActionDAGRunStateStore - updated state into file:/mnt/data/state/current/SDLB_training.30.1.json [dag-30-109]
+       2022-08-04 12:24:19 INFO  ActionDAGRun$ActionEventListener - Action~download-deduplicate-departures[DeduplicateAction]: Exec started [dag-30-109]
+       2022-08-04 12:24:19 INFO  DeduplicateAction - (Action~download-deduplicate-departures) getting DataFrame for DataObject~ext-departures [exec-download-deduplicate-departures]
+  ````
+    + :warning: parallel actions are more difficult to debug
+    
+## Checkpoint / Restart
+* requires states (`--state-path`)
+  - `podman run -e METASTOREPW=1234 --rm -v ${PWD}/data:/mnt/data -v ${PWD}/target:/mnt/lib -v ${PWD}/config:/mnt/config --hostname=localhost --pod SDLB_training sdl-spark:latest --config /mnt/config/ --feed-sel '.*' --state-path /mnt/data/state -n SDLB_training` 
+  -> cancel run to simulate crash (after download phase when seeing in the logs 
+  - `(Action~download-airports) finished writing DataFrame to stg-airports: jobDuration=PT0.871S files_written=1 [exec-download-airports]` and
+  - `ActionDAGRun$ActionEventListener - Action~download-deduplicate-departures[DeduplicateAction]: Exec succeeded [dag-1-191]`
+* stored current state in file: `data/state/current/SDLB_training.1.1.json`
+  - see the SUCCESS and CANCELED statements
+* restart with the same command
+  - notice line at the beginning: `LocalSmartDataLakeBuilder$ - recovering application SDLB_training runId=1 lastAttemptId=1 [main]`
+  - notice the changed DAG, no download
+
+:warning: TODO
+
+## Execution Engines vs Execution Environments
+[Go through documentation](https://smartdatalake.ch/docs/reference/executionEngines)
+
+
+# Deployment methods
+* SDLB can be deployed in various ways on various platforms
+* distinguish running SDLB as:
+  - java application
+  - containerized
+* on-prem or in the cloud
+
+* here we saw containerized locally
+* during development we often run the java directly using Intellij in Windows
+* in the cloud we have also various options: 
+  - jar in Databricks 
+  - Containers in Kubernetes (AKS)
+  - in Virtual Machines
+
+Here, we want to briefly show the Databricks deployment.
+
+## Databricks
+Here we have the Databricks setup already prepared, and briefly present the setup, just to give you an idea.
+
+### Preparation steps (not part of the demonstration)
+For reference see also: [SDL Deployment on Databricks](https://smartdatalake.ch/blog/sdl-databricks/).
+The following setup is already prepared in the elca-dev tenant:
+
+* uploading files
+  - upload jar
+    + first build fat-jar: `podman run -v ${PWD}:/mnt/project -v ${PWD}/.mvnrepo:/mnt/.mvnrepo maven:3.6.0-jdk-11-slim -- mvn -DskipTests  -P fat-jar -f /mnt/project/pom.xml "-Dmaven.repo.local=/mnt/.mvnrepo" package`
+    + upload Databricks `Workspace`->`User`->`<Username>`->`Import`-> link in `(To import a library, such as a jar or egg, click here)`
+  - create typesafe fix:
+    ```BASH
+    cat << EOF >> ./config-install.sh
+    #!/bin/bash
+    wget -O /databricks/jars/-----config-1.4.1.jar https://repo1.maven.org/maven2/com/typesafe/config/1.4.1/config-1.4.1.jar
+    EOF
+    databricks fs mkdirs dbfs:/databricks/scripts
+    databricks fs cp ./config-install.sh dbfs:/databricks/scripts/
+    ```
+  - create compute resource:
+    + use the uploaded jar
+    + use init script: `dbfs:/databricks/scripts/config-install.sh` (uploaded above)
+  - upload configs
+    + use Linux Databricks CLI: 
+    `datbricks fs mkdirs dbfs:/config`
+    `databricks fs cp config/departures.conf dbfs:/databricks/config/departures.conf`
+
+* configure job, using the uploaded jar and 
+  - parameters: `["-c","file:///dbfs/databricks/config/","--feed-sel","ids:download-deduplicate-departures", "--state-path", "file:///dbfs/databricks/data/state", "-n", "SDLB_training"]`
+  
+### Show case
+* Workspace -> workflow -> SDLB-train job -> run job
+* after finished, show Data -> int-departures table
+* show notebook in Workspace
+
+### Further points
+* cluster modification/swap possible (scalability)
+* recurring schedule
+* easy maintainable metastore
+
+## Further / Planned features
+* Monitoring
+  - metrics in logs, e.g. size of written DataFrame
+* Constrains
+  - specify limitations, error/warning when exceeding
+* Expectations
+  - notifications if diverging from specified expectation, e.g. number of partitions