/*
 * Smart Data Lake - Build your data lake the smart way.
 *
 * Copyright © 2019-2020 ELCA Informatique SA (<https://www.elca.ch>)
 *
 * This program is free software: you can redistribute it and/or modify
 * it under the terms of the GNU General Public License as published by
 * the Free Software Foundation, either version 3 of the License, or
 * (at your option) any later version.
 *
 * This program is distributed in the hope that it will be useful,
 * but WITHOUT ANY WARRANTY; without even the implied warranty of
 * MERCHANTABILITY or FITNESS FOR A PARTICULAR PURPOSE.  See the
 * GNU General Public License for more details.
 *
 * You should have received a copy of the GNU General Public License
 * along with this program. If not, see <http://www.gnu.org/licenses/>.
 */
package io.smartdatalake.workflow.action

<<<<<<< HEAD
import io.smartdatalake.config.{InstanceRegistry, SdlConfigObject}
import io.smartdatalake.definitions._
import io.smartdatalake.testutils.{MockDataObject, TestUtil}
=======
import io.smartdatalake.config.InstanceRegistry
import io.smartdatalake.definitions.{Condition, PartitionDiffMode}
import io.smartdatalake.testutils.TestUtil
>>>>>>> c081222a
import io.smartdatalake.util.dag.TaskSkippedDontStopWarning
import io.smartdatalake.util.hdfs.PartitionValues
import io.smartdatalake.workflow.action.generic.transformer.SQLDfsTransformer
import io.smartdatalake.workflow.action.spark.customlogic.CustomDfsTransformer
import io.smartdatalake.workflow.action.spark.transformer.ScalaClassSparkDfsTransformer
import io.smartdatalake.workflow.dataframe.spark.SparkSubFeed
import io.smartdatalake.workflow.dataobject.DataObject
import io.smartdatalake.workflow.{ActionPipelineContext, ExecutionPhase, InitSubFeed}
import org.apache.spark.sql.{DataFrame, SparkSession}
import org.scalatest.{BeforeAndAfter, FunSuite}

import java.nio.file.Files

class CustomDataFrameActionTest extends FunSuite with BeforeAndAfter {
  protected implicit val session: SparkSession = TestUtil.sessionHiveCatalog
  import session.implicits._

  private val tempDir = Files.createTempDirectory("test")
  private val tempPath = tempDir.toAbsolutePath.toString

  implicit val instanceRegistry: InstanceRegistry = new InstanceRegistry
  implicit val contextInit: ActionPipelineContext = TestUtil.getDefaultActionPipelineContext
  val contextExec: ActionPipelineContext = contextInit.copy(phase = ExecutionPhase.Exec)

  before {
    instanceRegistry.clear()
  }

  test("spark action with custom transformation class to load multiple sources into multiple targets") {
    // setup DataObjects
    val srcDO1 = MockDataObject("src1").register
    val srcDO2 = MockDataObject("src2").register
    val tgtDO1 = MockDataObject("tgt1", primaryKey = Some(Seq("lastname","firstname"))).register
    val tgtDO2 = MockDataObject("tgt2", primaryKey = Some(Seq("lastname","firstname"))).register

    // prepare & start load
    val customTransformerConfig = ScalaClassSparkDfsTransformer(
      className = classOf[TestDfsTransformerIncrement].getName,
      options = Map("increment1" -> "1"), runtimeOptions = Map("increment2" -> "runId")
    )

    val action1 = CustomDataFrameAction("action1", List(srcDO1.id, srcDO2.id), List(tgtDO1.id, tgtDO2.id), transformers = Seq(customTransformerConfig))
    instanceRegistry.register(action1)

    val l1 = Seq(("doe", "john", 5)).toDF("lastname", "firstname", "rating")
    srcDO1.writeSparkDataFrame(l1, Seq())
    srcDO2.writeSparkDataFrame(l1, Seq())

    val tgtSubFeeds = action1.exec(Seq(SparkSubFeed(None, "src1", Seq()), SparkSubFeed(None, "src2", Seq())))(contextExec)
    assert(tgtSubFeeds.size == 2)
    assert(tgtSubFeeds.map(_.dataObjectId) == Seq(tgtDO1.id, tgtDO2.id))

    val r1 = tgtDO1.getSparkDataFrame()
      .select($"rating")
      .as[Int].collect().toSeq
    assert(r1.size == 1)
    assert(r1.head == 6) // should be increased by 1 through TestDfTransformer

    // same for the second dataframe
    val r2 = tgtDO2.getSparkDataFrame()
      .select($"rating")
      .as[Int].collect().toSeq
    assert(r2.size == 1)
    assert(r2.head == 6)
  }

  test("spark action with recursive input") {

    // setup DataObjects
    val srcDO1 = MockDataObject("src1").register
    val tgtDO1 = MockDataObject("tgt1", partitions = Seq("lastname"), primaryKey = Some(Seq("lastname","firstname"))).register

    // prepare & start load
    val customTransformerConfig = ScalaClassSparkDfsTransformer(className = classOf[TestDfsTransformerRecursive].getName)

    // first action to create output table as it does not exist yet
    val action1 = CustomDataFrameAction("action1", List(srcDO1.id), List(tgtDO1.id), transformers = Seq(customTransformerConfig))
    val l1 = Seq(("doe", "john", 5)).toDF("lastname", "firstname", "rating")
    srcDO1.writeSparkDataFrame(l1, Seq())

    val tgtSubFeedsNonRecursive = action1.exec(Seq(SparkSubFeed(None, "src1", Seq())))(contextExec)
    assert(tgtSubFeedsNonRecursive.size == 1)
    assert(tgtSubFeedsNonRecursive.map(_.dataObjectId) == Seq(tgtDO1.id))

    val r1 = tgtDO1.getSparkDataFrame()
      .select($"rating")
      .as[Int].collect().toSeq
    assert(r1.size == 1)
    assert(r1.head == 6) // should be increased by 1 through TestDfTransformer

    // second action to test recursive inputs
    val action2 = CustomDataFrameAction("action1", List(srcDO1.id), List(tgtDO1.id), transformers = Seq(customTransformerConfig), recursiveInputIds = List(tgtDO1.id))

    val tgtSubFeedsRecursive = action2.exec(Seq(SparkSubFeed(None, "src1", Seq()), SparkSubFeed(None, "tgt1", Seq())))(contextExec)
    assert(tgtSubFeedsRecursive.size == 1) // still 1 as recursive inputs are handled separately

    val r2 = tgtDO1.getSparkDataFrame()
      .select($"rating")
      .as[Int].collect().toSeq
    assert(r2.size == 1)
    assert(r2.head == 11) // Record should be updated a second time with data from tgt1

  }

  test("spark action with skipped input subfeed but ignore filter") {

    // setup DataObjects
    val srcDO1 = MockDataObject("src1", partitions = Seq("lastname")).register
    val tgtDO1 = MockDataObject("tgt1", partitions = Seq("lastname"), primaryKey = Some(Seq("lastname","firstname"))).register

    val customTransformer = SQLDfsTransformer(code = Map(tgtDO1.id.id -> s"select * from ${srcDO1.id.id}"))
    val action1 = CustomDataFrameAction("action1", List(srcDO1.id), List(tgtDO1.id), transformers = Seq(customTransformer))
    instanceRegistry.register(action1)
    val action1IgnoreFilter = CustomDataFrameAction("action1", List(srcDO1.id), List(tgtDO1.id), inputIdsToIgnoreFilter = Seq(srcDO1.id), transformers = Seq(customTransformer))
    val l1 = Seq(("doe", "john", 5),("be", "bob", 3)).toDF("lastname", "firstname", "rating")
    srcDO1.writeSparkDataFrame(l1, Seq())

    // nothing processed if input is skipped and filters not ignored
    val tgtSubFeeds = action1.exec(Seq(SparkSubFeed(None, "src1", Seq(PartitionValues(Map("lastname" -> "doe"))), isSkipped = true)))(contextExec)
    assert(tgtSubFeeds.map(_.dataObjectId) == Seq(tgtDO1.id))
    tgtDO1.getSparkDataFrame()
      .isEmpty

    // input is processed if filters are ignored, even if input subfeed is skipped
    val tgtSubFeedsIgnoreFilter = action1IgnoreFilter.exec(Seq(SparkSubFeed(None, "src1", Seq(PartitionValues(Map("lastname" -> "test"))), isSkipped = true)))(contextExec)
    assert(tgtSubFeedsIgnoreFilter.map(_.dataObjectId) == Seq(tgtDO1.id))
    val r2 = tgtDO1.getSparkDataFrame()
      .select($"rating")
      .as[Int].collect().toSeq
    assert(r2.toSet == Set(5,3))
  }

  test("copy with partition diff execution mode 2 iterations") {

    // setup DataObjects
    val srcDO = MockDataObject("src1", partitions = Seq("type")).register
    val tgtDO = MockDataObject("tgt1", partitions = Seq("type"), primaryKey = Some(Seq("type","lastname","firstname"))).register

    // prepare action
    val customTransformerConfig = ScalaClassSparkDfsTransformer(className = classOf[TestDfsTransformerDummy].getName)
    val action = CustomDataFrameAction("a1", Seq(srcDO.id), Seq(tgtDO.id), transformers = Seq(customTransformerConfig), executionMode = Some(PartitionDiffMode()))
    val srcSubFeed = InitSubFeed("src1", Seq())

    // prepare & start first load
    val l1 = Seq(("A","doe","john",5)).toDF("type", "lastname", "firstname", "rating")
    val l1PartitionValues = Seq(PartitionValues(Map("type"->"A")))
    srcDO.writeSparkDataFrame(l1, l1PartitionValues) // prepare testdata
    action.init(Seq(srcSubFeed))
    val tgtSubFeed1 = action.exec(Seq(srcSubFeed))(contextExec).head

    // check first load
    assert(tgtSubFeed1.dataObjectId == tgtDO.id)
    assert(tgtSubFeed1.partitionValues.toSet == l1PartitionValues.toSet)
    assert(tgtDO.getSparkDataFrame().count == 1)
    assert(tgtDO.listPartitions.toSet == l1PartitionValues.toSet)

    // prepare & start 2nd load
    action.reset
    val l2 = Seq(("B","pan","peter",11)).toDF("type", "lastname", "firstname", "rating")
    val l2PartitionValues = Seq(PartitionValues(Map("type"->"B")))
    srcDO.writeSparkDataFrame(l2, l2PartitionValues) // prepare testdata
    assert(srcDO.getSparkDataFrame().count == 2) // note: this needs spark.sql.sources.partitionOverwriteMode=dynamic, otherwise the whole table is overwritten
    action.init(Seq(srcSubFeed))
    val tgtSubFeed2 = action.exec(Seq(srcSubFeed))(contextExec).head

    // check 2nd load
    assert(tgtSubFeed2.dataObjectId == tgtDO.id)
    assert(tgtSubFeed2.partitionValues.toSet == l2PartitionValues.toSet)
    assert(tgtDO.getSparkDataFrame().count == 2)
    assert(tgtDO.listPartitions.toSet == l1PartitionValues.toSet ++ l2PartitionValues.toSet)
  }

  test("copy with partition diff execution mode and mainInput/Output") {

    // setup DataObjects
    val srcDO1 = MockDataObject("src1", partitions = Seq("type")).register
    val srcDO2 = MockDataObject("src2", partitions = Seq("type")).register
    val srcDO3 = MockDataObject("src3").register
    val tgtDO1 = MockDataObject("tgt1", partitions = Seq("type")).register
    val tgtDO2 = MockDataObject("tgt2", partitions = Seq("type")).register
    val tgtDO3 = MockDataObject("tgt3", partitions = Seq("type")).register

    // prepare action
    val customTransformerConfig = ScalaClassSparkDfsTransformer(className = classOf[TestDfsTransformerDummy].getName)
    val action = CustomDataFrameAction("a1", Seq(srcDO1.id, srcDO2.id, srcDO3.id), Seq(tgtDO1.id, tgtDO2.id, tgtDO3.id), transformers = Seq(customTransformerConfig)
      , mainInputId = Some("src1"), mainOutputId = Some("tgt1"), executionMode = Some(PartitionDiffMode()))
    val srcSubFeed1 = InitSubFeed("src1", Seq())
    val srcSubFeed2 = InitSubFeed("src2", Seq())
    val srcSubFeed3 = InitSubFeed("src3", Seq())

    // prepare & start first load
    val l1 = Seq(("A","doe","john",5)).toDF("type", "lastname", "firstname", "rating")
    val l2 = Seq(("A","doe","john",5),("B","doe","john",5)).toDF("type", "lastname", "firstname", "rating")
    val l1PartitionValues = Seq(PartitionValues(Map("type"->"A")))
    val l2PartitionValues = Seq(PartitionValues(Map("type"->"A")),PartitionValues(Map("type"->"B")))
    srcDO1.writeSparkDataFrame(l1, l1PartitionValues)
    srcDO2.writeSparkDataFrame(l2, l2PartitionValues)
    srcDO3.writeSparkDataFrame(l2, Seq()) // src3 is not partitioned
    action.init(Seq(srcSubFeed1, srcSubFeed2, srcSubFeed3))
    val tgtSubFeed1 = action.exec(Seq(srcSubFeed1, srcSubFeed2, srcSubFeed3))(contextExec).head

    // check load
    assert(tgtSubFeed1.dataObjectId == tgtDO1.id)
    assert(tgtSubFeed1.partitionValues.toSet == l1PartitionValues.toSet)
    assert(tgtDO1.getSparkDataFrame().count == 1) // partition type=A is missing
    assert(tgtDO1.listPartitions.toSet == l1PartitionValues.toSet)
    assert(tgtDO2.getSparkDataFrame().count == 1) // only partitions according to srcDO1 read
    assert(tgtDO2.listPartitions.toSet == l1PartitionValues.toSet)
    assert(tgtDO3.getSparkDataFrame().count == 2) // all records read because not partitioned
  }

  test("copy load with multiple transformations and multiple outputs from sql code") {

    // setup DataObjects
<<<<<<< HEAD
    val srcDO1 = MockDataObject("src1").register
    val srcDO2 = MockDataObject("src2").register
    val tgtDO1 = MockDataObject("tgt1", partitions = Seq("lastname"), primaryKey = Some(Seq("lastname","firstname"))).register
    val tgtDO2 = MockDataObject("tgt2", partitions = Seq("lastname"), primaryKey = Some(Seq("lastname","firstname"))).register
=======
    val feed = "copy"
    val srcTable = Table(Some("default"), "copy_input")
    val srcDO1 = HiveTableDataObject( "src1", Some(tempPath+s"/${srcTable.fullName}"), table = srcTable, numInitialHdfsPartitions = 1)
    srcDO1.dropTable
    instanceRegistry.register(srcDO1)

    val srcTable2 = Table(Some("default"), "copy_input2")
    val srcDO2 = HiveTableDataObject( "src2", Some(tempPath+s"/${srcTable2.fullName}"), table = srcTable2, numInitialHdfsPartitions = 1)
    srcDO2.dropTable
    instanceRegistry.register(srcDO2)

    val intTable1 = Table(Some("default"), "copy_int_1", None, Some(Seq("lastname","firstname")))
    val intDO1 = HiveTableDataObject( "int1", Some(tempPath+s"/${intTable1.fullName}"), Seq("lastname"), analyzeTableAfterWrite=true, table = intTable1, numInitialHdfsPartitions = 1)
    intDO1.dropTable
    instanceRegistry.register(intDO1)

    val tgtTable1 = Table(Some("default"), "copy_output_1", None, Some(Seq("lastname","firstname")))
    val tgtDO1 = HiveTableDataObject( "tgt1", Some(tempPath+s"/${tgtTable1.fullName}"), Seq("lastname"), analyzeTableAfterWrite=true, table = tgtTable1, numInitialHdfsPartitions = 1)
    tgtDO1.dropTable
    instanceRegistry.register(tgtDO1)

    val tgtTable2 = Table(Some("default"), "copy_output_2", None, Some(Seq("lastname","firstname")))
    val tgtDO2 = HiveTableDataObject( "tgt2", Some(tempPath+s"/${tgtTable2.fullName}"), Seq("lastname"), analyzeTableAfterWrite=true, table = tgtTable2, numInitialHdfsPartitions = 1)
    tgtDO2.dropTable
    instanceRegistry.register(tgtDO2)
>>>>>>> c081222a

    // prepare & start load
    // note that src2 is passed on to customTransformerConfig2, even if it's not re-defined in customTransformerConfig1
    // note that intermediate dataframe int1 is used as output, and tgt1 is a transformer output but not used as action output
    val customTransformerConfig1 = SQLDfsTransformer(code = Map(intDO1.id.id -> "select * from src1 where rating = 5"))
    val customTransformerConfig2 = SQLDfsTransformer(code = Map(tgtDO1.id.id -> "select * from int1", tgtDO2.id.id -> "select * from src2 where rating = 3"))
    val action1 = CustomDataFrameAction("ca", List(srcDO1.id, srcDO2.id), List(intDO1.id, tgtDO2.id), transformers = Seq(customTransformerConfig1,customTransformerConfig2))
    instanceRegistry.register(action1)
    val l = Seq(("jonson","rob",5),("doe","bob",3)).toDF("lastname", "firstname", "rating")
    srcDO1.writeSparkDataFrame(l, Seq())
    srcDO2.writeSparkDataFrame(l, Seq())
    val srcSubFeeds = Seq(SparkSubFeed(None, "src1", Seq()),SparkSubFeed(None, "src2", Seq()))
    val tgtSubFeed = action1.exec(srcSubFeeds)(contextExec).head

<<<<<<< HEAD
    val r1 = tgtDO1.getSparkDataFrame()
=======
    val r1 = session.table(s"${intTable1.fullName}")
>>>>>>> c081222a
      .select($"lastname")
      .as[String].collect().toSeq
    assert(r1.size == 1) // only one record has rating 5 (see where condition)
    assert(r1.head == "jonson")

    val r2 = tgtDO2.getSparkDataFrame()
      .select($"lastname")
      .as[String].collect().toSeq
    assert(r2.size == 1) // only one record has rating 5 (see where condition)
    assert(r2.head == "doe")

  }

  test("copy load with 2 transformers and skip condition") {

    // setup DataObjects
    val srcDO1 = MockDataObject("src1").register
    val srcDO2 = MockDataObject("src2").register
    val tgtDO1 = MockDataObject("tgt1", partitions = Seq("lastname"), primaryKey = Some(Seq("lastname","firstname"))).register

    // prepare
    val customTransformerConfig = SQLDfsTransformer(code = Map(tgtDO1.id.id -> "select * from src1 union all select * from src2"))
    val l1 = Seq(("jonson","rob",5)).toDF("lastname", "firstname", "rating")
    srcDO1.writeSparkDataFrame(l1, Seq())
    val l2 = Seq(("doe","bob",3)).toDF("lastname", "firstname", "rating")
    srcDO2.writeSparkDataFrame(l2, Seq())

    // condition: skip only if both input subfeeds are skipped
    val executionCondition = Some(Condition("!inputSubFeeds.src1.isSkipped or !inputSubFeeds.src2.isSkipped"))

    // skip if both subfeeds skipped
    val action1 = CustomDataFrameAction("ca", List(srcDO1.id, srcDO2.id), List(tgtDO1.id), transformers = Seq(customTransformerConfig), executionCondition = executionCondition)
    instanceRegistry.register(action1)
    val srcSubFeed1 = SparkSubFeed(None, "src1", Seq(), isSkipped = true)
    val srcSubFeed2 = SparkSubFeed(None, "src2", Seq(), isSkipped = true)
    val tgtSubFeed1 = SparkSubFeed(None, "tgt1", Seq(), isSkipped = true)
    intercept[TaskSkippedDontStopWarning[_]](action1.preInit(Seq(srcSubFeed1,srcSubFeed2), Seq()))
    intercept[TaskSkippedDontStopWarning[_]](action1.preExec(Seq(srcSubFeed1,srcSubFeed2)))
    action1.postExec(Seq(srcSubFeed1,srcSubFeed2), Seq(tgtSubFeed1))

    // dont skip if one subfeed skipped
    val action2 = CustomDataFrameAction("ca", List(srcDO1.id, srcDO2.id), List(tgtDO1.id),
      transformers = Seq(customTransformerConfig), executionCondition = executionCondition)
    instanceRegistry.register(action2)
    val srcSubFeed3 = SparkSubFeed(None, "src1", Seq(), isSkipped = true)
    val srcSubFeed4 = SparkSubFeed(None, "src2", Seq(), isSkipped = false)
    action2.preInit(Seq(srcSubFeed3,srcSubFeed4), Seq()) // no exception
    action2.preExec(Seq(srcSubFeed3,srcSubFeed4)) // no exception
  }

  test("date to month aggregation with partition value transformation") {

    // setup DataObjects
    val srcDO = MockDataObject("src1", partitions = Seq("dt")).register
    val tgtDO1 = MockDataObject("tgt1", partitions = Seq("mt")).register

    // prepare & simulate load (init only)
    val customTransformerConfig = ScalaClassSparkDfsTransformer(className = classOf[TestDfsTransformerPartitionValues].getName)
    val action1 = CustomDataFrameAction("ca", List(srcDO.id), List(tgtDO1.id), transformers = Seq(customTransformerConfig))
    val l1 = Seq(("20100101","jonson","rob",5),("20100103","doe","bob",3)).toDF("dt", "lastname", "firstname", "rating")
    val srcPartitionValues = Seq(PartitionValues(Map("dt" -> "20100101")), PartitionValues(Map("dt" -> "20100103")))
    srcDO.writeSparkDataFrame(l1, Seq())
    val srcSubFeed = SparkSubFeed(None, "src1", srcPartitionValues)
    val tgtSubFeed = action1.init(Seq(srcSubFeed))(contextExec).head.asInstanceOf[SparkSubFeed]

    val expectedPartitionValues = Seq(PartitionValues(Map("mt" -> "201001")))
    assert(tgtSubFeed.partitionValues == expectedPartitionValues)
    assert(tgtSubFeed.dataFrame.get.schema.columns.contains("mt"))
  }

  test("custom execution mode result options") {
    val srcDO = MockDataObject("src1").register
    val tgtDO1 = MockDataObject("tgt1").register

    // prepare & simulate load (init only)
    val customTransformerConfig = ScalaClassSparkDfsTransformer(className = classOf[TestDfsTransformerOptions].getName)
    val customExecutionMode = CustomMode(className=classOf[TestResultOptionsCustomMode].getName)
    val action1 = CustomDataFrameAction("ca", List(srcDO.id), List(tgtDO1.id), transformers = Seq(customTransformerConfig), executionMode = Some(customExecutionMode))
    val l1 = Seq(("20100101","jonson","rob",5),("20100103","doe","bob",3)).toDF("dt", "lastname", "firstname", "rating")
    srcDO.writeSparkDataFrame(l1, Seq())
    val srcSubFeed = SparkSubFeed(None, "src1", Seq())
    action1.init(Seq(srcSubFeed))(contextExec)
  }
}


class TestDfsTransformerIncrement extends CustomDfsTransformer {
  override def transform(session: SparkSession, options: Map[String, String], dfs: Map[String,DataFrame]): Map[String,DataFrame] = {
    import session.implicits._
    Map(
      "tgt1" -> dfs("src1").withColumn("rating", $"rating" + options("increment1").toInt)
    , "tgt2" -> dfs("src2").withColumn("rating", $"rating" + options("increment2").toInt)
    )
  }
}

class TestDfsTransformerRecursive extends CustomDfsTransformer {
  override def transform(session: SparkSession, options: Map[String, String], dfs: Map[String,DataFrame]): Map[String,DataFrame] = {
    import session.implicits._
    if(!dfs.contains("tgt1")) {
      // first run without recursive inputs
      Map(
        "tgt1" -> dfs("src1").withColumn("rating", $"rating"+1)
      )
    }
    else {
      // second run with recursive inputs
      Map(
        "tgt1" -> dfs("tgt1").withColumn("rating", $"rating"+5)
      )
    }

  }
}

class TestDfsTransformerDummy extends CustomDfsTransformer {
  override def transform(session: SparkSession, options: Map[String, String], dfs: Map[String,DataFrame]): Map[String,DataFrame] = {
    // one to one...
    dfs.map{ case (id, df) => (id.replaceFirst("src","tgt"), df) }
  }
}

// aggregate date partitions to month partitions
class TestDfsTransformerPartitionValues extends CustomDfsTransformer {
  import org.apache.spark.sql.functions._
  override def transform(session: SparkSession, options: Map[String, String], dfs: Map[String,DataFrame]): Map[String,DataFrame] = {
    import session.implicits._
    val dfTgt = dfs("src1").withColumn("mt", substring($"dt",1,6))
    Map("tgt1" -> dfTgt)
  }
  override def transformPartitionValues(options: Map[String, String], partitionValues: Seq[PartitionValues]): Option[Map[PartitionValues,PartitionValues]] = {
    Some(partitionValues.map(pv => (pv, PartitionValues(Map("mt" -> pv("dt").toString.take(6))))).toMap)
  }
}


class TestDfsTransformerFilterDummy extends CustomDfsTransformer {
  override def transform(session: SparkSession, options: Map[String, String], dfs: Map[String,DataFrame]): Map[String,DataFrame] = {
    // return only the first df sorted by ID
    dfs.toSeq.sortBy(_._1).take(1).map{ case (id, df) => (id.replaceFirst("src","tgt"), df) }.toMap
  }
}

class TestResultOptionsCustomMode extends CustomModeLogic {
  override def apply(options: Map[String, String], actionId: SdlConfigObject.ActionId, input: DataObject, output: DataObject, givenPartitionValues: Seq[Map[String, String]], context: ActionPipelineContext): Option[ExecutionModeResult] = {
    Some(ExecutionModeResult(options = Map("testOption" -> "test")))
  }
}

class TestDfsTransformerOptions extends CustomDfsTransformer {
  override def transform(session: SparkSession, options: Map[String, String], dfs: Map[String,DataFrame]): Map[String,DataFrame] = {
    assert(options.get("testOption").contains("test"))
    // one to one...
    dfs.map{ case (id, df) => (id.replaceFirst("src","tgt"), df) }
  }
}<|MERGE_RESOLUTION|>--- conflicted
+++ resolved
@@ -18,15 +18,9 @@
  */
 package io.smartdatalake.workflow.action
 
-<<<<<<< HEAD
 import io.smartdatalake.config.{InstanceRegistry, SdlConfigObject}
 import io.smartdatalake.definitions._
 import io.smartdatalake.testutils.{MockDataObject, TestUtil}
-=======
-import io.smartdatalake.config.InstanceRegistry
-import io.smartdatalake.definitions.{Condition, PartitionDiffMode}
-import io.smartdatalake.testutils.TestUtil
->>>>>>> c081222a
 import io.smartdatalake.util.dag.TaskSkippedDontStopWarning
 import io.smartdatalake.util.hdfs.PartitionValues
 import io.smartdatalake.workflow.action.generic.transformer.SQLDfsTransformer
@@ -241,38 +235,11 @@
   test("copy load with multiple transformations and multiple outputs from sql code") {
 
     // setup DataObjects
-<<<<<<< HEAD
     val srcDO1 = MockDataObject("src1").register
     val srcDO2 = MockDataObject("src2").register
+    val intDO1 = MockDataObject("tgt1", partitions = Seq("lastname"), primaryKey = Some(Seq("lastname","firstname"))).register
     val tgtDO1 = MockDataObject("tgt1", partitions = Seq("lastname"), primaryKey = Some(Seq("lastname","firstname"))).register
     val tgtDO2 = MockDataObject("tgt2", partitions = Seq("lastname"), primaryKey = Some(Seq("lastname","firstname"))).register
-=======
-    val feed = "copy"
-    val srcTable = Table(Some("default"), "copy_input")
-    val srcDO1 = HiveTableDataObject( "src1", Some(tempPath+s"/${srcTable.fullName}"), table = srcTable, numInitialHdfsPartitions = 1)
-    srcDO1.dropTable
-    instanceRegistry.register(srcDO1)
-
-    val srcTable2 = Table(Some("default"), "copy_input2")
-    val srcDO2 = HiveTableDataObject( "src2", Some(tempPath+s"/${srcTable2.fullName}"), table = srcTable2, numInitialHdfsPartitions = 1)
-    srcDO2.dropTable
-    instanceRegistry.register(srcDO2)
-
-    val intTable1 = Table(Some("default"), "copy_int_1", None, Some(Seq("lastname","firstname")))
-    val intDO1 = HiveTableDataObject( "int1", Some(tempPath+s"/${intTable1.fullName}"), Seq("lastname"), analyzeTableAfterWrite=true, table = intTable1, numInitialHdfsPartitions = 1)
-    intDO1.dropTable
-    instanceRegistry.register(intDO1)
-
-    val tgtTable1 = Table(Some("default"), "copy_output_1", None, Some(Seq("lastname","firstname")))
-    val tgtDO1 = HiveTableDataObject( "tgt1", Some(tempPath+s"/${tgtTable1.fullName}"), Seq("lastname"), analyzeTableAfterWrite=true, table = tgtTable1, numInitialHdfsPartitions = 1)
-    tgtDO1.dropTable
-    instanceRegistry.register(tgtDO1)
-
-    val tgtTable2 = Table(Some("default"), "copy_output_2", None, Some(Seq("lastname","firstname")))
-    val tgtDO2 = HiveTableDataObject( "tgt2", Some(tempPath+s"/${tgtTable2.fullName}"), Seq("lastname"), analyzeTableAfterWrite=true, table = tgtTable2, numInitialHdfsPartitions = 1)
-    tgtDO2.dropTable
-    instanceRegistry.register(tgtDO2)
->>>>>>> c081222a
 
     // prepare & start load
     // note that src2 is passed on to customTransformerConfig2, even if it's not re-defined in customTransformerConfig1
@@ -287,11 +254,7 @@
     val srcSubFeeds = Seq(SparkSubFeed(None, "src1", Seq()),SparkSubFeed(None, "src2", Seq()))
     val tgtSubFeed = action1.exec(srcSubFeeds)(contextExec).head
 
-<<<<<<< HEAD
-    val r1 = tgtDO1.getSparkDataFrame()
-=======
-    val r1 = session.table(s"${intTable1.fullName}")
->>>>>>> c081222a
+    val r1 = intDO1.getSparkDataFrame()
       .select($"lastname")
       .as[String].collect().toSeq
     assert(r1.size == 1) // only one record has rating 5 (see where condition)
