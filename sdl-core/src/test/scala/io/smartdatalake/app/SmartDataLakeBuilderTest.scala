--- conflicted
+++ resolved
@@ -390,12 +390,8 @@
 
     // start first dag run
     // use only first partition col (dt) for partition diff mode
-<<<<<<< HEAD
-    val action1 = CopyAction( "a", srcDO.id, tgt1DO.id, executionMode = Some(PartitionDiffMode(partitionColNb = Some(1))), metadata = Some(ActionMetadata(feed = Some(feedName)))
-=======
 
     val action1 = CopyAction("a", srcDO.id, tgt1DO.id, executionMode = Some(PartitionDiffMode(partitionColNb = Some(1))), metadata = Some(ActionMetadata(feed = Some(feedName)))
->>>>>>> 9a197de4
       , transformers = Seq(SQLDfTransformer(code = "select dt, type, lastname, firstname, udfAddX(rating) rating from src1")))
     instanceRegistry.register(action1.copy())
     val sdlConfig = SmartDataLakeBuilderConfig(feedSel = feedName, applicationName = Some(appName), statePath = Some(statePath))
