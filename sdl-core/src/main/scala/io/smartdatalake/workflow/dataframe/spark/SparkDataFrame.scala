--- conflicted
+++ resolved
@@ -143,7 +143,6 @@
     }
   }
 
-<<<<<<< HEAD
   def observe(name: String, aggregateColumns: Seq[GenericColumn], isExecPhase: Boolean): GenericDataFrame = {
     DataFrameSubFeed.assertCorrectSubFeedType(subFeedType, aggregateColumns)
     val sparkAggregatedColumns = aggregateColumns.map(_.asInstanceOf[SparkColumn].inner)
@@ -151,8 +150,6 @@
     SparkDataFrame(dfObserved)
   }
 
-=======
->>>>>>> cb7a0270
   override def apply(columnName: String): GenericColumn = SparkColumn(inner.apply(columnName))
 }
 
