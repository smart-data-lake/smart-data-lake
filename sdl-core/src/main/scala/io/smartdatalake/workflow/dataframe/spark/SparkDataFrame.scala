/*
 * Smart Data Lake - Build your data lake the smart way.
 *
 * Copyright © 2019-2022 ELCA Informatique SA (<https://www.elca.ch>)
 *
 * This program is free software: you can redistribute it and/or modify
 * it under the terms of the GNU General Public License as published by
 * the Free Software Foundation, either version 3 of the License, or
 * (at your option) any later version.
 *
 * This program is distributed in the hope that it will be useful,
 * but WITHOUT ANY WARRANTY; without even the implied warranty of
 * MERCHANTABILITY or FITNESS FOR A PARTICULAR PURPOSE.  See the
 * GNU General Public License for more details.
 *
 * You should have received a copy of the GNU General Public License
 * along with this program. If not, see <http://www.gnu.org/licenses/>.
 */

package io.smartdatalake.workflow.dataframe.spark

import io.smartdatalake.config.SdlConfigObject.DataObjectId
import io.smartdatalake.definitions.Environment
import io.smartdatalake.util.hdfs.PartitionValues
import io.smartdatalake.util.misc.SchemaUtil
import io.smartdatalake.util.spark.DataFrameUtil
import io.smartdatalake.workflow.dataframe._
import io.smartdatalake.workflow.{ActionPipelineContext, DataFrameSubFeed}
import org.apache.spark.sql._
import org.apache.spark.sql.catalyst.expressions.NamedExpression
import org.apache.spark.sql.execution.ExplainMode
import org.apache.spark.sql.internal.SQLConf
import org.apache.spark.sql.types._
import org.json4s.JString
import org.json4s.JsonAST.JValue

import scala.reflect.runtime.universe
import scala.reflect.runtime.universe.typeOf

case class SparkDataFrame(inner: DataFrame) extends GenericDataFrame {
  override def subFeedType: universe.Type = typeOf[SparkSubFeed]

  override def schema: SparkSchema = SparkSchema(inner.schema)

  override def join(other: GenericDataFrame, joinCols: Seq[String]): SparkDataFrame = {
    other match {
      case sparkOther: SparkDataFrame => SparkDataFrame(inner.join(sparkOther.inner, joinCols))
      case _ => DataFrameSubFeed.throwIllegalSubFeedTypeException(other)
    }
  }

  override def select(columns: Seq[GenericColumn]): SparkDataFrame = {
    DataFrameSubFeed.assertCorrectSubFeedType(subFeedType, columns)
    SparkDataFrame(inner.select(columns.map(_.asInstanceOf[SparkColumn].inner): _*))
  }

  override def groupBy(columns: Seq[GenericColumn]): SparkGroupedDataFrame = {
    DataFrameSubFeed.assertCorrectSubFeedType(subFeedType, columns)
    val sparkCols = columns.map(_.asInstanceOf[SparkColumn].inner)
    SparkGroupedDataFrame(inner.groupBy(sparkCols: _*))
  }

  override def agg(columns: Seq[GenericColumn]): SparkDataFrame = {
    DataFrameSubFeed.assertCorrectSubFeedType(subFeedType, columns)
    val sparkCols = columns.map(_.asInstanceOf[SparkColumn].inner)
    SparkDataFrame(inner.agg(sparkCols.head, sparkCols.tail: _*))
  }

  override def unionByName(other: GenericDataFrame): SparkDataFrame = {
    other match {
      case sparkOther: SparkDataFrame => SparkDataFrame(inner.unionByName(sparkOther.inner))
      case _ => DataFrameSubFeed.throwIllegalSubFeedTypeException(other)
    }
  }

  override def except(other: GenericDataFrame): SparkDataFrame = {
    other match {
      case sparkOther: SparkDataFrame => SparkDataFrame(inner.except(sparkOther.inner))
      case _ => DataFrameSubFeed.throwIllegalSubFeedTypeException(other)
    }
  }

  override def filter(expression: GenericColumn): SparkDataFrame = {
    expression match {
      case sparkExpr: SparkColumn => SparkDataFrame(inner.filter(sparkExpr.inner))
      case _ => DataFrameSubFeed.throwIllegalSubFeedTypeException(expression)
    }
  }

  override def collect: Seq[GenericRow] = inner.collect().map(SparkRow)

  override def distinct: SparkDataFrame = SparkDataFrame(inner.distinct())

  override def getDataFrameSubFeed(dataObjectId: DataObjectId, partitionValues: Seq[PartitionValues], filter: Option[String]): SparkSubFeed = {
    SparkSubFeed(Some(this), dataObjectId, partitionValues, filter = filter)
  }

  override def withColumn(colName: String, expression: GenericColumn): SparkDataFrame = {
    expression match {
      case sparkExpression: SparkColumn => SparkDataFrame(inner.withColumn(colName, sparkExpression.inner))
      case _ => DataFrameSubFeed.throwIllegalSubFeedTypeException(expression)
    }
  }

  override def drop(colName: String): SparkDataFrame = SparkDataFrame(inner.drop(colName))

  override def createOrReplaceTempView(viewName: String): Unit = {
    inner.createOrReplaceTempView(viewName)
  }

  override def isEmpty: Boolean = inner.isEmpty

  override def count: Long = inner.count()

  override def cache: GenericDataFrame = SparkDataFrame(inner.cache())

  override def uncache: GenericDataFrame = SparkDataFrame(inner.unpersist())

  override def showString(options: Map[String, String] = Map()): String = {
    val numRows = options.get("numRows").map(_.toInt).getOrElse(10)
    val truncate = options.get("truncate").map(_.toInt).getOrElse(20)
    val vertical = options.get("vertical").exists(_.toBoolean)
    DatasetHelper.showString(inner, numRows, truncate, vertical)
  }

  def explainString(options: Map[String, String] = Map()): String = {
    val mode = options.getOrElse("mode", "simple")
    inner.queryExecution.explainString(ExplainMode.fromString(mode.toLowerCase))
  }

  override def setupObservation(name: String, aggregateColumns: Seq[GenericColumn], isExecPhase: Boolean, forceGenericObservation: Boolean = false): (GenericDataFrame, DataFrameObservation) = {
    DataFrameSubFeed.assertCorrectSubFeedType(subFeedType, aggregateColumns)
    // Some Spark data sources dont execute observations, e.g. jdbc. The generic observation can be forced for these cases.
    if (forceGenericObservation) {
      val observation = GenericCalculatedObservation(this, aggregateColumns: _*)
      // Cache the DataFrame to avoid duplicate calculation. If cache is not needed, create a GenericCalculationObservation directly.
      (this.cache, observation)
    } else {
      val observation = new SparkObservation(name)
      val sparkAggregatedColumns = aggregateColumns.map(_.asInstanceOf[SparkColumn].inner)
      val dfObserved = observation.on(inner, isExecPhase, sparkAggregatedColumns: _*)
      (SparkDataFrame(dfObserved), observation)
    }
  }

<<<<<<< HEAD
=======
  def observe(name: String, aggregateColumns: Seq[GenericColumn], isExecPhase: Boolean): GenericDataFrame = {
    DataFrameSubFeed.assertCorrectSubFeedType(subFeedType, aggregateColumns)
    val sparkAggregatedColumns = aggregateColumns.map(_.asInstanceOf[SparkColumn].inner)
    val dfObserved = inner.observe(name, sparkAggregatedColumns.head, sparkAggregatedColumns.tail: _*)
    SparkDataFrame(dfObserved)
  }

>>>>>>> a56a8ff9
  override def apply(columnName: String): GenericColumn = SparkColumn(inner.apply(columnName))
}

case class SparkGroupedDataFrame(inner: RelationalGroupedDataset) extends GenericGroupedDataFrame {
  override def subFeedType: universe.Type = typeOf[SparkSubFeed]

  override def agg(columns: Seq[GenericColumn]): SparkDataFrame = {
    DataFrameSubFeed.assertCorrectSubFeedType(subFeedType, columns)
    val sparkCols = columns.map(_.asInstanceOf[SparkColumn].inner)
    SparkDataFrame(inner.agg(sparkCols.head, sparkCols.tail: _*))
  }
}

case class SparkSchema(inner: StructType) extends GenericSchema {
  val caseSensitive: Boolean = SQLConf.get.getConf(SQLConf.CASE_SENSITIVE)

  override def subFeedType: universe.Type = typeOf[SparkSubFeed]

  override def diffSchema(schema: GenericSchema): Option[GenericSchema] = {
    val sparkSchema = schema.convert(subFeedType).asInstanceOf[SparkSchema]
    val missingCols = SchemaUtil.schemaDiff(this, sparkSchema,
      ignoreNullable = Environment.schemaValidationIgnoresNullability,
      deep = Environment.schemaValidationDeepComarison,
      caseSensitive = caseSensitive
    )
    if (missingCols.nonEmpty) Some(SparkSchema(StructType(missingCols.collect { case x: SparkField => x.inner }.toSeq)))
    else None
  }

  override def columns: Seq[String] = inner.fieldNames

  override def fields: Seq[SparkField] = inner.fields.map(SparkField)

  override def sql: String = inner.toDDL

  override def add(colName: String, dataType: GenericDataType): SparkSchema = {
    val sparkDataType = SchemaConverter.convertDatatype(dataType, subFeedType).asInstanceOf[SparkDataType]
    SparkSchema(inner.add(StructField(colName, sparkDataType.inner)))
  }

  override def add(field: GenericField): SparkSchema = {
    field match {
      case sparkField: SparkField => SparkSchema(inner.add(sparkField.inner))
      case _ => DataFrameSubFeed.throwIllegalSubFeedTypeException(field)
    }
  }

  override def remove(colName: String): SparkSchema = {
    SparkSchema(StructType(inner.filterNot(_.name == colName)))
  }

  override def filter(func: GenericField => Boolean): SparkSchema = {
    SparkSchema(StructType(fields.filter(func).map(_.inner)))
  }

  override def getEmptyDataFrame(dataObjectId: DataObjectId)(implicit context: ActionPipelineContext): SparkDataFrame = {
    SparkDataFrame(DataFrameUtil.getEmptyDataFrame(inner)(context.sparkSession))
  }

  override def getDataType(colName: String): SparkDataType = {
    val structField: StructField =
      if (caseSensitive)
        inner.apply(colName)
      else
        toLowerCase.inner.apply(colName.toLowerCase)
    SparkDataType(structField.dataType)
  }

  override def makeNullable: SparkSchema = SparkSchema(StructType(fields.map(_.makeNullable.inner)))

  override def toLowerCase: SparkSchema = SparkSchema(StructType(fields.map(_.toLowerCase.inner)))

  override def removeMetadata: SparkSchema = SparkSchema(StructType(fields.map(_.removeMetadata.inner)))

  override def treeString(level: Int = Int.MaxValue): String = inner.treeString(level)
}

case class SparkColumn(inner: Column) extends GenericColumn {
  override def subFeedType: universe.Type = typeOf[SparkSubFeed]

  override def ===(other: GenericColumn): GenericColumn = {
    other match {
      case sparkColumn: SparkColumn => SparkColumn(inner === sparkColumn.inner)
      case _ => DataFrameSubFeed.throwIllegalSubFeedTypeException(other)
    }
  }

  override def >(other: GenericColumn): GenericColumn = {
    other match {
      case sparkColumn: SparkColumn => SparkColumn(inner > sparkColumn.inner)
      case _ => DataFrameSubFeed.throwIllegalSubFeedTypeException(other)
    }
  }

  override def <(other: GenericColumn): GenericColumn = {
    other match {
      case sparkColumn: SparkColumn => SparkColumn(inner < sparkColumn.inner)
      case _ => DataFrameSubFeed.throwIllegalSubFeedTypeException(other)
    }
  }

  override def +(other: GenericColumn): GenericColumn = {
    other match {
      case sparkColumn: SparkColumn => SparkColumn(inner + sparkColumn.inner)
      case _ => DataFrameSubFeed.throwIllegalSubFeedTypeException(other)
    }
  }

  override def -(other: GenericColumn): GenericColumn = {
    other match {
      case sparkColumn: SparkColumn => SparkColumn(inner - sparkColumn.inner)
      case _ => DataFrameSubFeed.throwIllegalSubFeedTypeException(other)
    }
  }

  override def /(other: GenericColumn): GenericColumn = {
    other match {
      case sparkColumn: SparkColumn => SparkColumn(inner / sparkColumn.inner)
      case _ => DataFrameSubFeed.throwIllegalSubFeedTypeException(other)
    }
  }

  override def *(other: GenericColumn): GenericColumn = {
    other match {
      case sparkColumn: SparkColumn => SparkColumn(inner * sparkColumn.inner)
      case _ => DataFrameSubFeed.throwIllegalSubFeedTypeException(other)
    }
  }

  override def and(other: GenericColumn): GenericColumn = {
    other match {
      case sparkColumn: SparkColumn => SparkColumn(inner and sparkColumn.inner)
      case _ => DataFrameSubFeed.throwIllegalSubFeedTypeException(other)
    }
  }

  override def or(other: GenericColumn): GenericColumn = {
    other match {
      case sparkColumn: SparkColumn => SparkColumn(inner or sparkColumn.inner)
      case _ => DataFrameSubFeed.throwIllegalSubFeedTypeException(other)
    }
  }

  override def isin(list: Any*): GenericColumn = SparkColumn(inner.isin(list: _*))

  override def isNull: GenericColumn = SparkColumn(inner.isNull)

  override def as(name: String): GenericColumn = SparkColumn(inner.as(name))

  override def cast(dataType: GenericDataType): GenericColumn = {
    dataType match {
      case sparkDataType: SparkDataType => SparkColumn(inner.cast(sparkDataType.inner))
      case _ => DataFrameSubFeed.throwIllegalSubFeedTypeException(dataType)
    }
  }

  override def exprSql: String = inner.expr.sql

  override def desc: GenericColumn = SparkColumn(inner.desc)

  override def apply(extraction: Any): GenericColumn = SparkColumn(inner.apply(extraction))
  override def getName: Option[String] = inner.expr match {
    case c: NamedExpression => Some(c.name)
    case _ => None
  }
}

case class SparkField(inner: StructField) extends GenericField {
  override def subFeedType: universe.Type = typeOf[SparkSubFeed]

  override def name: String = inner.name

  override def dataType: SparkDataType = SparkDataType(inner.dataType)

  override def nullable: Boolean = inner.nullable

  override def comment: Option[String] = inner.getComment()

  override def makeNullable: SparkField = SparkField(inner.copy(dataType = dataType.makeNullable.inner, nullable = true))

  override def toLowerCase: SparkField = SparkField(inner.copy(dataType = dataType.toLowerCase.inner, name = inner.name.toLowerCase))

  override def removeMetadata: SparkField = SparkField(inner.copy(dataType = dataType.removeMetadata.inner, metadata = Metadata.empty))
}


trait SparkDataType extends GenericDataType {
  def inner: DataType

  override def subFeedType: universe.Type = typeOf[SparkSubFeed]

<<<<<<< HEAD
  override def isSortable: Boolean = Seq(StringType, LongType, IntegerType, ShortType, FloatType, DoubleType, DecimalType, TimestampType, DateType).contains(inner)
=======
  override def isSortable: Boolean = inner match {
    case StringType | LongType | IntegerType | ShortType | FloatType | DoubleType | TimestampType | DateType => true
    case _: DecimalType => true // strange scala error in IntelliJ for unapply method, but ok if matching against the type.
    case _ => false
  }
>>>>>>> a56a8ff9

  override def typeName: String = inner.typeName

  override def sql: String = inner.sql

  override def makeNullable: SparkDataType

  override def toLowerCase: SparkDataType

  override def removeMetadata: SparkDataType

  override def isSimpleType: Boolean = false

  override def isNumeric: Boolean = inner.isInstanceOf[NumericType]
}

case class SparkSimpleDataType(inner: DataType) extends SparkDataType {
  override def makeNullable: SparkDataType = this

  override def toLowerCase: SparkDataType = this

  override def removeMetadata: SparkDataType = this

  override def isSimpleType: Boolean = true

  def toJson: JValue = JString(inner.typeName)
}

case class SparkStructDataType(override val inner: StructType) extends SparkDataType with GenericStructDataType {
  override def makeNullable: SparkDataType = SparkStructDataType(SparkSchema(inner).makeNullable.inner)

  override def toLowerCase: SparkDataType = SparkStructDataType(SparkSchema(inner).toLowerCase.inner)

  override def removeMetadata: SparkDataType = SparkStructDataType(SparkSchema(inner).removeMetadata.inner)

  override def withOtherFields[T](other: GenericStructDataType with GenericDataType, func: (Seq[GenericField], Seq[GenericField]) => T): T = {
    other match {
      case sparkOther: SparkStructDataType => func(inner.fields.map(SparkField), sparkOther.inner.fields.map(SparkField))
      case _ => DataFrameSubFeed.throwIllegalSubFeedTypeException(other)
    }
  }

  override def fields: Seq[SparkField] = inner.fields.map(SparkField)
}

case class SparkArrayDataType(inner: ArrayType) extends SparkDataType with GenericArrayDataType {
  override def makeNullable: SparkDataType = SparkArrayDataType(ArrayType(SparkDataType(inner.elementType).makeNullable.inner, containsNull = true))

  override def toLowerCase: SparkDataType = SparkArrayDataType(ArrayType(SparkDataType(inner.elementType).toLowerCase.inner, containsNull = inner.containsNull))

  override def removeMetadata: SparkDataType = SparkArrayDataType(ArrayType(SparkDataType(inner.elementType).removeMetadata.inner, containsNull = inner.containsNull))

  override def withOtherElementType[T](other: GenericArrayDataType with GenericDataType, func: (GenericDataType, GenericDataType) => T): T = {
    other match {
      case sparkOther: SparkArrayDataType => func(SparkDataType(inner.elementType), SparkDataType(sparkOther.inner.elementType))
      case _ => DataFrameSubFeed.throwIllegalSubFeedTypeException(other)
    }
  }

  override def containsNull: Boolean = inner.containsNull

  override def elementDataType: SparkDataType = SparkDataType(inner.elementType)
}

case class SparkMapDataType(inner: MapType) extends SparkDataType with GenericMapDataType {
  override def makeNullable: SparkDataType = SparkMapDataType(MapType(SparkDataType(inner.keyType).makeNullable.inner, SparkDataType(inner.valueType).makeNullable.inner, valueContainsNull = true))

  override def toLowerCase: SparkDataType = SparkMapDataType(MapType(SparkDataType(inner.keyType).toLowerCase.inner, SparkDataType(inner.valueType).toLowerCase.inner, valueContainsNull = inner.valueContainsNull))

  override def removeMetadata: SparkDataType = SparkMapDataType(MapType(SparkDataType(inner.keyType).removeMetadata.inner, SparkDataType(inner.valueType).removeMetadata.inner, valueContainsNull = inner.valueContainsNull))

  override def withOtherKeyType[T](other: GenericMapDataType with GenericDataType, func: (GenericDataType, GenericDataType) => T): T = {
    other match {
      case sparkOther: SparkMapDataType => func(SparkDataType(inner.keyType), SparkDataType(sparkOther.inner.keyType))
      case _ => DataFrameSubFeed.throwIllegalSubFeedTypeException(other)
    }
  }

  override def withOtherValueType[T](other: GenericMapDataType with GenericDataType, func: (GenericDataType, GenericDataType) => T): T = {
    other match {
      case sparkOther: SparkMapDataType => func(SparkDataType(inner.valueType), SparkDataType(sparkOther.inner.valueType))
      case _ => DataFrameSubFeed.throwIllegalSubFeedTypeException(other)
    }
  }

  override def valueContainsNull: Boolean = inner.valueContainsNull

  override def keyDataType: SparkDataType = SparkDataType(inner.keyType)

  override def valueDataType: SparkDataType = SparkDataType(inner.valueType)
}

object SparkDataType {
  def apply(inner: DataType): SparkDataType = inner match {
    case structType: StructType => SparkStructDataType(structType)
    case elementType: ArrayType => SparkArrayDataType(elementType)
    case mapType: MapType => SparkMapDataType(mapType)
    case x => SparkSimpleDataType(x)
  }
}

case class SparkRow(inner: Row) extends GenericRow {
  override def subFeedType: universe.Type = typeOf[SparkSubFeed]

  override def get(index: Int): Any = inner.get(index)

  override def getAs[T](index: Int): T = inner.getAs[T](index)

  override def toSeq: Seq[Any] = inner.toSeq
}<|MERGE_RESOLUTION|>--- conflicted
+++ resolved
@@ -143,8 +143,6 @@
     }
   }
 
-<<<<<<< HEAD
-=======
   def observe(name: String, aggregateColumns: Seq[GenericColumn], isExecPhase: Boolean): GenericDataFrame = {
     DataFrameSubFeed.assertCorrectSubFeedType(subFeedType, aggregateColumns)
     val sparkAggregatedColumns = aggregateColumns.map(_.asInstanceOf[SparkColumn].inner)
@@ -152,7 +150,6 @@
     SparkDataFrame(dfObserved)
   }
 
->>>>>>> a56a8ff9
   override def apply(columnName: String): GenericColumn = SparkColumn(inner.apply(columnName))
 }
 
@@ -344,15 +341,11 @@
 
   override def subFeedType: universe.Type = typeOf[SparkSubFeed]
 
-<<<<<<< HEAD
-  override def isSortable: Boolean = Seq(StringType, LongType, IntegerType, ShortType, FloatType, DoubleType, DecimalType, TimestampType, DateType).contains(inner)
-=======
   override def isSortable: Boolean = inner match {
     case StringType | LongType | IntegerType | ShortType | FloatType | DoubleType | TimestampType | DateType => true
     case _: DecimalType => true // strange scala error in IntelliJ for unapply method, but ok if matching against the type.
     case _ => false
   }
->>>>>>> a56a8ff9
 
   override def typeName: String = inner.typeName
 
