/*
 * Smart Data Lake - Build your data lake the smart way.
 *
 * Copyright © 2019-2022 ELCA Informatique SA (<https://www.elca.ch>)
 *
 * This program is free software: you can redistribute it and/or modify
 * it under the terms of the GNU General Public License as published by
 * the Free Software Foundation, either version 3 of the License, or
 * (at your option) any later version.
 *
 * This program is distributed in the hope that it will be useful,
 * but WITHOUT ANY WARRANTY; without even the implied warranty of
 * MERCHANTABILITY or FITNESS FOR A PARTICULAR PURPOSE.  See the
 * GNU General Public License for more details.
 *
 * You should have received a copy of the GNU General Public License
 * along with this program. If not, see <http://www.gnu.org/licenses/>.
 */

package io.smartdatalake.workflow.action.spark.transformer

import com.typesafe.config.Config
import io.smartdatalake.config.SdlConfigObject.ActionId
import io.smartdatalake.config.{FromConfigFactory, InstanceRegistry}
import io.smartdatalake.util.hdfs.PartitionValues
import io.smartdatalake.util.misc.{CustomCodeUtil, ProductUtil, SmartDataLakeLogger}
import io.smartdatalake.util.spark.DefaultExpressionData
import io.smartdatalake.workflow.ActionPipelineContext
import io.smartdatalake.workflow.action.Action
import io.smartdatalake.workflow.action.generic.transformer.{GenericDfsTransformer, OptionsSparkDfsTransformer}
import io.smartdatalake.workflow.action.spark.customlogic.{CustomDfsTransformer, CustomDsNto1Transformer}
import io.smartdatalake.workflow.action.spark.transformer.ParameterResolution.ParameterResolution
import io.smartdatalake.workflow.action.spark.transformer.ScalaClassSparkDsNTo1Transformer.tolerantGet
import io.smartdatalake.workflow.dataobject.DataObject
import org.apache.spark.sql.functions.{col, lit}
import org.apache.spark.sql.{DataFrame, Dataset, SparkSession}

import java.lang.reflect.{InvocationTargetException, ParameterizedType}
import scala.reflect.runtime.universe
import scala.reflect.runtime.universe.typeOf

/**
 * Configuration of a custom Spark-Dataset transformation between N inputs and 1 outputs (N:1) as Java/Scala Class
 * Define a transform function that receives a SparkSession, a map of options and as many DataSets as you want, and that has to return one Dataset.
 * The Java/Scala class has to implement interface [[CustomDsNto1Transformer]].
 *
 * @param description                Optional description of the transformer
 * @param className                  Class name implementing trait [[CustomDfsTransformer]]
 * @param options                    Options to pass to the transformation
 * @param runtimeOptions             Optional tuples of [key, spark sql expression] to be added as additional options when executing transformation.
 *                                   The spark sql expressions are evaluated against an instance of [[DefaultExpressionData]].
 * @param parameterResolution        By default parameter resolution for transform function uses input Datasets id to match the corresponding parameter name.
 *                                   But there are other options, see [[ParameterResolution]].
 * @param strictInputValidation      Enforce that the number of input dataobjects must be the same as the number of input datasets. False by default,
 *                                   because when chaining multiple transformations in the same action, you may not need all output Data objects of the previous transformations.
 *                                   However, having more input parameters in your transform method than Dataobjects will always fail.
 * @param inputColumnAutoSelect      Determine if the input-datasets should contain exactly the columns defined by the corresponding case class (spark does not ensure this out of the box). True per default.
 * @param outputColumnAutoSelect     Determine if the output-dataset should contain exactly the columns defined by the corresponding case class (spark does not ensure this out of the box). True per default.
 * @param addPartitionValuesToOutput If set to true and if one partition-value is processed at a time, the partition-columns will be added to the output-dataset
 *                                   If more than one partition-value is processed simultaneously, the transformation will fail because it cannot
 *                                   determine which row should get which partition-value. False by default.
 * @param outputDatasetId            Optional id of the output Dataset. Default is the id of the Actions first output DataObject.
 */
case class ScalaClassSparkDsNTo1Transformer(override val description: Option[String] = None, className: String, options: Map[String, String] = Map(), runtimeOptions: Map[String, String] = Map(), parameterResolution: ParameterResolution = ParameterResolution.DataObjectId, strictInputValidation: Boolean = false, inputColumnAutoSelect: Boolean = true, outputColumnAutoSelect: Boolean = true, addPartitionValuesToOutput: Boolean = false, outputDatasetId: Option[String] = None) extends OptionsSparkDfsTransformer with SmartDataLakeLogger {
  private val customTransformer = CustomCodeUtil.getClassInstanceByName[CustomDsNto1Transformer](className)
  override val name: String = className

  override def transformSparkWithOptions(actionId: ActionId, partitionValues: Seq[PartitionValues], dfs: Map[String, DataFrame], options: Map[String, String])(implicit context: ActionPipelineContext): Map[String, DataFrame] = {
    val thisAction: Action = context.instanceRegistry.getActions.find(_.id == actionId).get
    val inputDOs: Seq[DataObject] = thisAction.inputs
    val outputDO: DataObject = thisAction.outputs.head
    val outputDatasetId = this.outputDatasetId.getOrElse(outputDO.id.id)

    Map(outputDatasetId -> transformWithParamMapping(actionId, context.sparkSession, options, dfs, inputDOs, partitionValues))
  }

  override def transformPartitionValuesWithOptions(actionId: ActionId, partitionValues: Seq[PartitionValues], options: Map[String, String])(implicit context: ActionPipelineContext): Option[Map[PartitionValues, PartitionValues]] = {
    customTransformer.transformPartitionValues(options, partitionValues)
  }

  private val expectedTransformMessage = "CustomDsNTo1Transformer implementations need to implement exactly one method with name 'transform' with this signature:" +
    s"def transform(session: SparkSession, options: Map[String, String], src1Ds: Dataset[A], src2Ds: Dataset[B], <more Datasets if needed>): Dataset[C]"

  private[smartdatalake] def transformWithParamMapping(actionId: ActionId, session: SparkSession, options: Map[String, String], dfs: Map[String, DataFrame], inputDOs: Seq[DataObject], partitionValues: Seq[PartitionValues]): DataFrame = {

    // lookup transform method
    val transformMethodsOfSubclass = CustomCodeUtil.getClassMethodsByName(customTransformer.getClass, "transform")
    assert(transformMethodsOfSubclass.size == 1, s"($actionId) [transformers.$name] $expectedTransformMessage")
    val transformMethod = transformMethodsOfSubclass.head

    // prepare parameters.
    // We need to remember the original order of the method parameters to make sure to keep them in the same order in the output
    val transformParameters: Seq[(universe.Symbol, Int)] = transformMethod.info.paramLists.head.zipWithIndex
    val (datasetParams, nonDatasetParams) = transformParameters.partition(param => param._1.typeSignature <:< typeOf[Dataset[_]])
    if (strictInputValidation) {
      assert(datasetParams.size == dfs.size, s"($actionId) [transformers.$name] Number of Dataset-Parameters of transform function does not match number of input DataFrames! datasetParamsWithParamIndex: ${datasetParams.map(_._1.name).mkString(", ")}, dataFrames: ${dfs.keys.mkString(",")}")
    }

    val mappedNonDatasetParams: Seq[(Int, Object)] = nonDatasetParams.map {
      case (param, paramIndex) if param.typeSignature =:= typeOf[SparkSession] => (paramIndex, session)
      case (param, paramIndex) if param.typeSignature =:= typeOf[Map[String, String]] => (paramIndex, options)
      case (param, paramIndex) => throw new IllegalStateException(s"($actionId) [transformers.$name] Transform method parameter $param at index $paramIndex has unsupported type ${param.typeSignature.typeSymbol.name}. Only parameters of type Dataset, SparkSession and Map[String,String] are allowed. " + expectedTransformMessage)
    }

    val mappedDatasetParams: Seq[(Int, Dataset[_])] =
      parameterResolution match {
        case ParameterResolution.DataObjectId => getMappedDatasetParamsBasedOnDataObjectId(actionId, datasetParams, dfs)
        case ParameterResolution.DataObjectOrdering => getMappedDatasetParamsBasedOnOrdering(actionId, datasetParams, inputDOs, dfs)
      }

    // Sort by original parameterIndex and then forget about the index
    val allMappedParams: Seq[Object] = (mappedNonDatasetParams ++ mappedDatasetParams).sortBy(_._1).map(_._2)

    // call method dynamically
    val resDs = try {
        CustomCodeUtil.callMethod[Dataset[_]](customTransformer, transformMethod, allMappedParams)
      } catch {
        case e: InvocationTargetException =>
          // Simplify nested exception to hide reflection complexity in exceptions from custom transformer code.
          val targetException = e.getTargetException
          targetException.setStackTrace(e.getTargetException.getStackTrace ++ e.getStackTrace)
          throw targetException
      }

    val outputClassType = transformMethod.returnType.typeArgs.head
    val columnsFromCaseClass = ProductUtil.classAccessorNames(outputClassType)

<<<<<<< HEAD
    val resAsDF = res.asInstanceOf[Dataset[_]].toDF()
    val resWithSelect = if (outputColumnAutoSelect) resAsDF.select(columsFromCaseClass.map(col): _*) else resAsDF
=======
    val resAsDF = resDs.toDF
    val resWithSelect = if (outputColumnAutoSelect) resAsDF.select(columnsFromCaseClass.map(col): _*) else resAsDF
>>>>>>> 503155ad

    if (addPartitionValuesToOutput) {
      assert(partitionValues.size == 1, s"When using addPartitionValuesToOutput you can only process one partition-value at a time, but ${partitionValues.size} where given: {${partitionValues.mkString(";")}}")
      partitionValues.head.elements.foldLeft(resWithSelect) {
        (dataframe, pair) => dataframe.withColumn(pair._1, lit(pair._2))
      }
    }
    else {
      resWithSelect
    }
  }

  private def getMappedDatasetParamsBasedOnOrdering(actionId: ActionId, datasetParamsWithParamIndex: Seq[(universe.Symbol, Int)], inputDOs: Seq[DataObject], dfs: Map[String, DataFrame]) = {
    if (strictInputValidation) {
      assert(datasetParamsWithParamIndex.size == inputDOs.size, s"($actionId) [transformers.$name] Number of Dataset-Parameters of transform function does not match number of input DataObjects! datasetParams: ${datasetParamsWithParamIndex.map(_._1.name).mkString(",")}, inputDOs: ${inputDOs.map(_.id).mkString(",")}")
    }
    datasetParamsWithParamIndex.zipWithIndex.map {
      case ((param, paramIndex), datasetIndex) if param.typeSignature <:< typeOf[Dataset[_]] =>
        val dsType = param.typeSignature.typeArgs.head
        val dataObjectAtThatIndexInConfig = inputDOs(datasetIndex)
        val df = dfs(dataObjectAtThatIndexInConfig.id.id)
        val ds = ProductUtil.createDataset(df, dsType)
        (paramIndex, ds)
    }
  }

  private def getMappedDatasetParamsBasedOnDataObjectId(actionId: ActionId, datasetParamsWithParamIndex: Seq[(universe.Symbol, Int)], dfs: Map[String, DataFrame]) = {
    datasetParamsWithParamIndex.map {
      case (param, paramIndex) if param.typeSignature <:< typeOf[Dataset[_]] =>
        val paramName = param.name.toString
        val dsType: universe.Type = param.typeSignature.typeArgs.head
        val df = tolerantGet(dfs, paramName.stripPrefix("ds")).getOrElse(throw new IllegalStateException(s"($actionId) [transformers.$name] DataFrame for DataObject $paramName not found in input DataFrames: ${dfs.keys.mkString(",")}"))
        val dfWithSelect =
          if (inputColumnAutoSelect) {
            val columnNames = ProductUtil.classAccessorNames(dsType)
            df.select(columnNames.map(col): _*)
          } else {
            df
          }
        val ds = ProductUtil.createDataset(dfWithSelect, dsType)
        (paramIndex, ds)
    }
  }

  override def factory: FromConfigFactory[GenericDfsTransformer] = ScalaClassSparkDsNTo1Transformer
}

object ScalaClassSparkDsNTo1Transformer extends FromConfigFactory[GenericDfsTransformer] {
  override def fromConfig(config: Config)(implicit instanceRegistry: InstanceRegistry): ScalaClassSparkDsNTo1Transformer = {
    extract[ScalaClassSparkDsNTo1Transformer](config)
  }


  /**
   * Tolerant lookup of entry in map.
   * Comparison is made case-insensitive and without underscore and hyphen.
   */
  private[smartdatalake] def tolerantGet[T](map: Map[String, T], key: String): Option[T] = {
    def prepareKey(k: String) = k.toLowerCase.replace("-", "").replace("_", "")

    val tolerantMap = map.map { case (k, v) => (prepareKey(k), v) }
    tolerantMap.get(prepareKey(key))
  }
}

/**
 * Methods to match input Datasets to Dataset parameters of transformer function.
 */
object ParameterResolution extends Enumeration {
  type ParameterResolution = Value

  /**
   * Use input Datasets id to match the corresponding parameter name.
   * The Datasets id is equivalent to its input DataObjectId for the first transformer in the chain, later transformers can change the id.
   * The comparison is done case-insensitive without underscore and hyphen.
   */
  val DataObjectId: Value = Value("DataObjectId")

  /**
   * Use the order of the Actions input DataObjects to match the corresponding input Dataset parameters
   * This only works for the first transformer in the chain. It allows to create more generic transformers as the parameter names do not need to match Datasets names.
   */
  val DataObjectOrdering: Value = Value("DataObjectOrdering")
}
<|MERGE_RESOLUTION|>--- conflicted
+++ resolved
@@ -125,13 +125,8 @@
     val outputClassType = transformMethod.returnType.typeArgs.head
     val columnsFromCaseClass = ProductUtil.classAccessorNames(outputClassType)
 
-<<<<<<< HEAD
-    val resAsDF = res.asInstanceOf[Dataset[_]].toDF()
-    val resWithSelect = if (outputColumnAutoSelect) resAsDF.select(columsFromCaseClass.map(col): _*) else resAsDF
-=======
-    val resAsDF = resDs.toDF
+    val resAsDF = resDs.toDF()
     val resWithSelect = if (outputColumnAutoSelect) resAsDF.select(columnsFromCaseClass.map(col): _*) else resAsDF
->>>>>>> 503155ad
 
     if (addPartitionValuesToOutput) {
       assert(partitionValues.size == 1, s"When using addPartitionValuesToOutput you can only process one partition-value at a time, but ${partitionValues.size} where given: {${partitionValues.mkString(";")}}")
