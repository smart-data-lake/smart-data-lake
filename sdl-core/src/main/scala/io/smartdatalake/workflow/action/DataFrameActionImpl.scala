--- conflicted
+++ resolved
@@ -278,31 +278,24 @@
     }
   }
 
-<<<<<<< HEAD
-  override protected def writeSubFeed(subFeed: DataFrameSubFeed, isRecursive: Boolean)(implicit context: ActionPipelineContext): WriteSubFeedResult = {
+  override protected def writeSubFeed(subFeed: DataFrameSubFeed, isRecursive: Boolean)(implicit context: ActionPipelineContext): WriteSubFeedResult[DataFrameSubFeed] = {
     // write subfeed to output
-=======
-  override protected def writeSubFeed(subFeed: DataFrameSubFeed, isRecursive: Boolean)(implicit context: ActionPipelineContext): WriteSubFeedResult[DataFrameSubFeed] = {
->>>>>>> c081222a
     setSparkJobMetadata(Some(s"writing to ${subFeed.dataObjectId}"))
     val output = outputs.find(_.id == subFeed.dataObjectId).getOrElse(throw new IllegalStateException(s"($id) output for subFeed ${subFeed.dataObjectId} not found"))
     val noData = writeSubFeed(subFeed, output, isRecursive)
     setSparkJobMetadata(None)
-<<<<<<< HEAD
+    val outputSubFeed = if (breakDataFrameOutputLineage) subFeed.breakLineage else subFeed
+    WriteSubFeedResult(outputSubFeed, noData)
     // get expectations metrics and check violations
     output match {
       case evDataObject: DataObject with ExpectationValidation =>
         val expectationMetrics = subFeed.observation.map(_.waitFor()).getOrElse(Map())
         evDataObject.validateExpectations(expectationMetrics, subFeed.partitionValues)
         // TODO: return metrics
-        WriteSubFeedResult(noData)
+        WriteSubFeedResult(outputSubFeed, noData)
       case _ =>
-        WriteSubFeedResult(noData)
-    }
-=======
-    val outputSubFeed = if (breakDataFrameOutputLineage) subFeed.breakLineage else subFeed
-    WriteSubFeedResult(outputSubFeed, noData)
->>>>>>> c081222a
+        WriteSubFeedResult(outputSubFeed, noData)
+    }
   }
 
   /**
@@ -381,16 +374,6 @@
    */
   protected def applyTransformers(transformers: Seq[GenericDfsTransformerDef], inputPartitionValues: Seq[PartitionValues], inputSubFeeds: Seq[DataFrameSubFeed], outputSubFeeds: Seq[DataFrameSubFeed])(implicit context: ActionPipelineContext): Seq[DataFrameSubFeed] = {
     val inputDfsMap = inputSubFeeds.map(subFeed => (subFeed.dataObjectId.id, subFeed.dataFrame.get)).toMap
-<<<<<<< HEAD
-    val (_, _, outputDfsMap) = transformers.foldLeft((inputDfsMap,inputPartitionValues,Map[String,GenericDataFrame]())){
-      case ((inputDfsMap, inputPartitionValues, _), transformer) =>
-        val (outputDfsMap, outputPartitionValues) = transformer.applyTransformation(id, inputPartitionValues, inputDfsMap, getExecutionModeResultOptions)
-        (inputDfsMap ++ outputDfsMap, outputPartitionValues, outputDfsMap)
-    }
-    // create output subfeeds from transformed dataframes
-    outputSubFeeds.map { subFeed=>
-        val df = outputDfsMap.getOrElse(subFeed.dataObjectId.id, throw ConfigurationException(s"($id) No result found for output ${subFeed.dataObjectId}. Available tesults are ${outputDfsMap.keys.mkString(", ")}."))
-=======
     val (outputDfsMap, _) = transformers.foldLeft((inputDfsMap,inputPartitionValues)){
       case ((inputDfsMap, inputPartitionValues), transformer) =>
         val (outputDfsMap, outputPartitionValues) = transformer.applyTransformation(id, inputPartitionValues, inputDfsMap)
@@ -398,8 +381,7 @@
     }
     // create output subfeeds from transformed dataframes
     outputSubFeeds.map { subFeed=>
-        val df = outputDfsMap.getOrElse(subFeed.dataObjectId.id, throw ConfigurationException(s"($id) No result found for output ${subFeed.dataObjectId}. Available results are ${outputDfsMap.keys.mkString(", ")}."))
->>>>>>> c081222a
+        val df = outputDfsMap.getOrElse(subFeed.dataObjectId.id, throw ConfigurationException(s"($id) No result found for output ${subFeed.dataObjectId}. Available tesults are ${outputDfsMap.keys.mkString(", ")}."))
         subFeed.withDataFrame(Some(df))
     }
   }
