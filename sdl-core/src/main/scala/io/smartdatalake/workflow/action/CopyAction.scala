/*
 * Smart Data Lake - Build your data lake the smart way.
 *
 * Copyright © 2019-2020 ELCA Informatique SA (<https://www.elca.ch>)
 *
 * This program is free software: you can redistribute it and/or modify
 * it under the terms of the GNU General Public License as published by
 * the Free Software Foundation, either version 3 of the License, or
 * (at your option) any later version.
 *
 * This program is distributed in the hope that it will be useful,
 * but WITHOUT ANY WARRANTY; without even the implied warranty of
 * MERCHANTABILITY or FITNESS FOR A PARTICULAR PURPOSE.  See the
 * GNU General Public License for more details.
 *
 * You should have received a copy of the GNU General Public License
 * along with this program. If not, see <http://www.gnu.org/licenses/>.
 */
package io.smartdatalake.workflow.action

import com.typesafe.config.Config
<<<<<<< HEAD
import io.smartdatalake.config.SdlConfigObject.{ActionId, AgentId, DataObjectId}
import io.smartdatalake.config.{FromConfigFactory, InstanceRegistry}
import io.smartdatalake.definitions.{Condition, ExecutionMode, SaveModeOptions}
=======
import io.smartdatalake.config.SdlConfigObject.{ActionId, DataObjectId}
import io.smartdatalake.config.{ConfigurationException, FromConfigFactory, InstanceRegistry}
import io.smartdatalake.definitions.{Condition, SaveModeOptions}
>>>>>>> 4430562b
import io.smartdatalake.util.hdfs.PartitionValues
import io.smartdatalake.workflow.action.executionMode.ExecutionMode
import io.smartdatalake.workflow.action.generic.transformer.{GenericDfTransformer, GenericDfTransformerDef}
import io.smartdatalake.workflow.action.spark.customlogic.CustomDfTransformerConfig
import io.smartdatalake.workflow.dataobject._
import io.smartdatalake.workflow.{ActionPipelineContext, DataFrameSubFeed, SubFeed}

import scala.reflect.runtime.universe.Type

/**
 * This [[Action]] copies data between an input and output DataObject using DataFrames.
 * The input DataObject reads the data and converts it to a DataFrame according to its definition.
 * The DataFrame might be transformed using SQL or DataFrame transformations.
 * Then the output DataObjects writes the DataFrame to the output according to its definition.
 *
 * @param inputId inputs DataObject
 * @param outputId output DataObject
 * @param deleteDataAfterRead a flag to enable deletion of input partitions after copying.
 * @param transformer optional custom transformation to apply.
 * @param transformers optional list of transformations to apply. See [[spark.transformer]] for a list of included Transformers.
 *                     The transformations are applied according to the lists ordering.
 * @param executionMode optional execution mode for this Action
 * @param executionCondition     optional spark sql expression evaluated against [[SubFeedsExpressionData]]. If true Action is executed, otherwise skipped. Details see [[Condition]].
 * @param metricsFailCondition optional spark sql expression evaluated as where-clause against dataframe of metrics. Available columns are dataObjectId, key, value.
 *                             If there are any rows passing the where clause, a MetricCheckFailed exception is thrown.
 * @param saveModeOptions override and parametrize saveMode set in output DataObject configurations when writing to DataObjects.
 */
case class CopyAction(override val id: ActionId,
                      inputId: DataObjectId,
                      outputId: DataObjectId,
                      deleteDataAfterRead: Boolean = false,
                      @Deprecated @deprecated("Use transformers instead.", "2.0.5")
                      transformer: Option[CustomDfTransformerConfig] = None,
                      transformers: Seq[GenericDfTransformer] = Seq(),
                      override val agentId: Option[AgentId] = None,
                      override val breakDataFrameLineage: Boolean = false,
                      override val persist: Boolean = false,
                      override val executionMode: Option[ExecutionMode] = None,
                      override val executionCondition: Option[Condition] = None,
                      override val metricsFailCondition: Option[String] = None,
                      override val saveModeOptions: Option[SaveModeOptions] = None,
                      override val metadata: Option[ActionMetadata] = None
                     )(implicit instanceRegistry: InstanceRegistry) extends DataFrameOneToOneActionImpl {

  override val input: DataObject with CanCreateDataFrame = getInputDataObject[DataObject with CanCreateDataFrame](inputId)
  override val output: DataObject with CanWriteDataFrame = getOutputDataObject[DataObject with CanWriteDataFrame](outputId)
  override val inputs: Seq[DataObject with CanCreateDataFrame] = Seq(input)
  override val outputs: Seq[DataObject with CanWriteDataFrame] = Seq(output)

  private val transformerDefs: Seq[GenericDfTransformerDef] = transformer.map(t => t.impl).toSeq ++ transformers

  override val transformerSubFeedSupportedTypes: Seq[Type] = transformerDefs.map(_.getSubFeedSupportedType)

  validateConfig()

  override def prepare(implicit context: ActionPipelineContext): Unit = {
    super.prepare
    transformerDefs.foreach(_.prepare(id))
  }

  override def transform(inputSubFeed: DataFrameSubFeed, outputSubFeed: DataFrameSubFeed)(implicit context: ActionPipelineContext): DataFrameSubFeed = {
    applyTransformers(transformerDefs, inputSubFeed, outputSubFeed)
  }

  override def transformPartitionValues(partitionValues: Seq[PartitionValues])(implicit context: ActionPipelineContext): Map[PartitionValues,PartitionValues] = {
    applyTransformers(transformerDefs, partitionValues)
  }

  override def postExecSubFeed(inputSubFeed: SubFeed, outputSubFeed: SubFeed)(implicit context: ActionPipelineContext): Unit = {
    if (deleteDataAfterRead) input match {
      // delete input partitions if applicable
      case partitionInput: CanHandlePartitions if partitionInput.partitions.nonEmpty && inputSubFeed.partitionValues.nonEmpty =>
        partitionInput.deletePartitions(inputSubFeed.partitionValues)
      // otherwise delete all
      case fileInput: FileRefDataObject =>
        fileInput.deleteAll
      case x => throw new IllegalStateException(s"($id) input ${input.id} doesn't support deleting data")
    }
  }

  override def factory: FromConfigFactory[Action] = CopyAction
}

object CopyAction extends FromConfigFactory[Action] {
  override def fromConfig(config: Config)(implicit instanceRegistry: InstanceRegistry): CopyAction = {
    extract[CopyAction](config)
  }
}<|MERGE_RESOLUTION|>--- conflicted
+++ resolved
@@ -19,15 +19,9 @@
 package io.smartdatalake.workflow.action
 
 import com.typesafe.config.Config
-<<<<<<< HEAD
 import io.smartdatalake.config.SdlConfigObject.{ActionId, AgentId, DataObjectId}
-import io.smartdatalake.config.{FromConfigFactory, InstanceRegistry}
-import io.smartdatalake.definitions.{Condition, ExecutionMode, SaveModeOptions}
-=======
-import io.smartdatalake.config.SdlConfigObject.{ActionId, DataObjectId}
 import io.smartdatalake.config.{ConfigurationException, FromConfigFactory, InstanceRegistry}
 import io.smartdatalake.definitions.{Condition, SaveModeOptions}
->>>>>>> 4430562b
 import io.smartdatalake.util.hdfs.PartitionValues
 import io.smartdatalake.workflow.action.executionMode.ExecutionMode
 import io.smartdatalake.workflow.action.generic.transformer.{GenericDfTransformer, GenericDfTransformerDef}
@@ -35,7 +29,9 @@
 import io.smartdatalake.workflow.dataobject._
 import io.smartdatalake.workflow.{ActionPipelineContext, DataFrameSubFeed, SubFeed}
 
-import scala.reflect.runtime.universe.Type
+import scala.reflect.runtime.universe
+import scala.reflect.runtime.universe.{Type, typeOf}
+import scala.util.{Failure, Success, Try}
 
 /**
  * This [[Action]] copies data between an input and output DataObject using DataFrames.
@@ -62,14 +58,14 @@
                       @Deprecated @deprecated("Use transformers instead.", "2.0.5")
                       transformer: Option[CustomDfTransformerConfig] = None,
                       transformers: Seq[GenericDfTransformer] = Seq(),
-                      override val agentId: Option[AgentId] = None,
                       override val breakDataFrameLineage: Boolean = false,
                       override val persist: Boolean = false,
                       override val executionMode: Option[ExecutionMode] = None,
                       override val executionCondition: Option[Condition] = None,
                       override val metricsFailCondition: Option[String] = None,
                       override val saveModeOptions: Option[SaveModeOptions] = None,
-                      override val metadata: Option[ActionMetadata] = None
+                      override val metadata: Option[ActionMetadata] = None,
+                      override val agentId: Option[AgentId] = None
                      )(implicit instanceRegistry: InstanceRegistry) extends DataFrameOneToOneActionImpl {
 
   override val input: DataObject with CanCreateDataFrame = getInputDataObject[DataObject with CanCreateDataFrame](inputId)
@@ -99,10 +95,10 @@
   override def postExecSubFeed(inputSubFeed: SubFeed, outputSubFeed: SubFeed)(implicit context: ActionPipelineContext): Unit = {
     if (deleteDataAfterRead) input match {
       // delete input partitions if applicable
-      case partitionInput: CanHandlePartitions if partitionInput.partitions.nonEmpty && inputSubFeed.partitionValues.nonEmpty =>
+      case (partitionInput: CanHandlePartitions) if partitionInput.partitions.nonEmpty && inputSubFeed.partitionValues.nonEmpty =>
         partitionInput.deletePartitions(inputSubFeed.partitionValues)
       // otherwise delete all
-      case fileInput: FileRefDataObject =>
+      case (fileInput: FileRefDataObject) =>
         fileInput.deleteAll
       case x => throw new IllegalStateException(s"($id) input ${input.id} doesn't support deleting data")
     }
