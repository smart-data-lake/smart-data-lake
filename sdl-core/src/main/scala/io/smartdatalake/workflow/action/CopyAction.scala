/*
 * Smart Data Lake - Build your data lake the smart way.
 *
 * Copyright © 2019-2020 ELCA Informatique SA (<https://www.elca.ch>)
 *
 * This program is free software: you can redistribute it and/or modify
 * it under the terms of the GNU General Public License as published by
 * the Free Software Foundation, either version 3 of the License, or
 * (at your option) any later version.
 *
 * This program is distributed in the hope that it will be useful,
 * but WITHOUT ANY WARRANTY; without even the implied warranty of
 * MERCHANTABILITY or FITNESS FOR A PARTICULAR PURPOSE.  See the
 * GNU General Public License for more details.
 *
 * You should have received a copy of the GNU General Public License
 * along with this program. If not, see <http://www.gnu.org/licenses/>.
 */
package io.smartdatalake.workflow.action

import com.typesafe.config.Config
import io.smartdatalake.config.SdlConfigObject.{ActionId, DataObjectId}
import io.smartdatalake.config.{ConfigurationException, FromConfigFactory, InstanceRegistry}
import io.smartdatalake.definitions.{Condition, ExecutionMode, SaveModeOptions}
import io.smartdatalake.util.hdfs.PartitionValues
import io.smartdatalake.workflow.action.generic.transformer.{GenericDfTransformer, GenericDfTransformerDef}
import io.smartdatalake.workflow.action.spark.customlogic.CustomDfTransformerConfig
import io.smartdatalake.workflow.dataobject._
<<<<<<< HEAD
import io.smartdatalake.workflow.{ActionPipelineContext, SparkSubFeed, SubFeed}
import org.apache.spark.sql.functions.expr
=======
import io.smartdatalake.workflow.{ActionPipelineContext, DataFrameSubFeed, SubFeed}
>>>>>>> 9a197de4

import scala.reflect.runtime.universe
import scala.reflect.runtime.universe.{Type, typeOf}
import scala.util.{Failure, Success, Try}

/**
 * [[Action]] to copy files (i.e. from stage to integration)
 *
<<<<<<< HEAD
 * @param inputId              inputs DataObject
 * @param outputId             output DataObject
 * @param deleteDataAfterRead  a flag to enable deletion of input partitions after copying.
 * @param transformer          optional custom transformation to apply.
 * @param transformers         optional list of transformations to apply. See [[sparktransformer]] for a list of included Transformers.
 *                             The transformations are applied according to the lists ordering.
 * @param columnBlacklist      Remove all columns on blacklist from dataframe
 * @param columnWhitelist      Keep only columns on whitelist in dataframe
 * @param additionalColumns    optional tuples of [column name, spark sql expression] to be added as additional columns to the dataframe.
 *                             The spark sql expressions are evaluated against an instance of [[DefaultExpressionData]].
 * @param executionMode        optional execution mode for this Action
 * @param executionCondition   optional spark sql expression evaluated against [[SubFeedsExpressionData]]. If true Action is executed, otherwise skipped. Details see [[Condition]].
=======
 * @param inputId inputs DataObject
 * @param outputId output DataObject
 * @param deleteDataAfterRead a flag to enable deletion of input partitions after copying.
 * @param transformer optional custom transformation to apply.
 * @param transformers optional list of transformations to apply. See [[spark.transformer]] for a list of included Transformers.
 *                     The transformations are applied according to the lists ordering.
 * @param executionMode optional execution mode for this Action
 * @param executionCondition     optional spark sql expression evaluated against [[SubFeedsExpressionData]]. If true Action is executed, otherwise skipped. Details see [[Condition]].
>>>>>>> 9a197de4
 * @param metricsFailCondition optional spark sql expression evaluated as where-clause against dataframe of metrics. Available columns are dataObjectId, key, value.
 *                             If there are any rows passing the where clause, a MetricCheckFailed exception is thrown.
 * @param saveModeOptions      override and parametrize saveMode set in output DataObject configurations when writing to DataObjects.
 */
case class CopyAction(override val id: ActionId,
                      inputId: DataObjectId,
                      outputId: DataObjectId,
                      deleteDataAfterRead: Boolean = false,
                      @Deprecated @deprecated("Use transformers instead.", "2.0.5")
                      transformer: Option[CustomDfTransformerConfig] = None,
<<<<<<< HEAD
                      transformers: Seq[ParsableDfTransformer] = Seq(),
                      @Deprecated @deprecated("Use transformers instead.", "2.0.5")
                      columnBlacklist: Option[Seq[String]] = None,
                      @Deprecated @deprecated("Use transformers instead.", "2.0.5")
                      columnWhitelist: Option[Seq[String]] = None,
                      @Deprecated @deprecated("Use transformers instead.", "2.0.5")
                      additionalColumns: Option[Map[String, String]] = None,
                      @Deprecated @deprecated("Use transformers instead.", "2.0.5")
                      filterClause: Option[String] = None,
                      @Deprecated @deprecated("Use transformers instead.", "2.0.5")
                      standardizeDatatypes: Boolean = false,
=======
                      transformers: Seq[GenericDfTransformer] = Seq(),
>>>>>>> 9a197de4
                      override val breakDataFrameLineage: Boolean = false,
                      override val persist: Boolean = false,
                      override val executionMode: Option[ExecutionMode] = None,
                      override val executionCondition: Option[Condition] = None,
                      override val metricsFailCondition: Option[String] = None,
                      override val saveModeOptions: Option[SaveModeOptions] = None,
<<<<<<< HEAD
                      override val metadata: Option[ActionMetadata] = None,
                      override val remoteActionConfig: Option[RemoteActionConfig] = None
                     )(implicit instanceRegistry: InstanceRegistry) extends SparkOneToOneActionImpl {
=======
                      override val metadata: Option[ActionMetadata] = None
                     )(implicit instanceRegistry: InstanceRegistry) extends DataFrameOneToOneActionImpl {
>>>>>>> 9a197de4

  override val input: DataObject with CanCreateDataFrame = getInputDataObject[DataObject with CanCreateDataFrame](inputId)
  override val output: DataObject with CanWriteDataFrame = getOutputDataObject[DataObject with CanWriteDataFrame](outputId)
  override val inputs: Seq[DataObject with CanCreateDataFrame] = Seq(input)
  override val outputs: Seq[DataObject with CanWriteDataFrame] = Seq(output)

  private val transformerDefs: Seq[GenericDfTransformerDef] = transformer.map(t => t.impl).toSeq ++ transformers

  override val transformerSubFeedSupportedTypes: Seq[Type] = transformerDefs.map(_.getSubFeedSupportedType)

  validateConfig()

  override def transform(inputSubFeed: DataFrameSubFeed, outputSubFeed: DataFrameSubFeed)(implicit context: ActionPipelineContext): DataFrameSubFeed = {
    applyTransformers(transformerDefs, inputSubFeed, outputSubFeed)
  }

<<<<<<< HEAD
  override def transformPartitionValues(partitionValues: Seq[PartitionValues])(implicit context: ActionPipelineContext): Map[PartitionValues, PartitionValues] = {
    applyTransformers(getTransformers, partitionValues)
=======
  override def transformPartitionValues(partitionValues: Seq[PartitionValues])(implicit context: ActionPipelineContext): Map[PartitionValues,PartitionValues] = {
    applyTransformers(transformerDefs, partitionValues)
>>>>>>> 9a197de4
  }

  override def postExecSubFeed(inputSubFeed: SubFeed, outputSubFeed: SubFeed)(implicit context: ActionPipelineContext): Unit = {
    if (deleteDataAfterRead) input match {
      // delete input partitions if applicable
      case (partitionInput: CanHandlePartitions) if partitionInput.partitions.nonEmpty && inputSubFeed.partitionValues.nonEmpty =>
        partitionInput.deletePartitions(inputSubFeed.partitionValues)
      // otherwise delete all
      case (fileInput: FileRefDataObject) =>
        fileInput.deleteAll
      case x => throw new IllegalStateException(s"($id) input ${input.id} doesn't support deleting data")
    }
  }

  override def factory: FromConfigFactory[Action] = CopyAction

}

object CopyAction extends FromConfigFactory[Action] {
  override def fromConfig(config: Config)(implicit instanceRegistry: InstanceRegistry): CopyAction = {
    extract[CopyAction](config)
  }
}<|MERGE_RESOLUTION|>--- conflicted
+++ resolved
@@ -20,40 +20,19 @@
 
 import com.typesafe.config.Config
 import io.smartdatalake.config.SdlConfigObject.{ActionId, DataObjectId}
-import io.smartdatalake.config.{ConfigurationException, FromConfigFactory, InstanceRegistry}
+import io.smartdatalake.config.{FromConfigFactory, InstanceRegistry}
 import io.smartdatalake.definitions.{Condition, ExecutionMode, SaveModeOptions}
 import io.smartdatalake.util.hdfs.PartitionValues
 import io.smartdatalake.workflow.action.generic.transformer.{GenericDfTransformer, GenericDfTransformerDef}
 import io.smartdatalake.workflow.action.spark.customlogic.CustomDfTransformerConfig
 import io.smartdatalake.workflow.dataobject._
-<<<<<<< HEAD
-import io.smartdatalake.workflow.{ActionPipelineContext, SparkSubFeed, SubFeed}
-import org.apache.spark.sql.functions.expr
-=======
 import io.smartdatalake.workflow.{ActionPipelineContext, DataFrameSubFeed, SubFeed}
->>>>>>> 9a197de4
 
-import scala.reflect.runtime.universe
-import scala.reflect.runtime.universe.{Type, typeOf}
-import scala.util.{Failure, Success, Try}
+import scala.reflect.runtime.universe.Type
 
 /**
  * [[Action]] to copy files (i.e. from stage to integration)
  *
-<<<<<<< HEAD
- * @param inputId              inputs DataObject
- * @param outputId             output DataObject
- * @param deleteDataAfterRead  a flag to enable deletion of input partitions after copying.
- * @param transformer          optional custom transformation to apply.
- * @param transformers         optional list of transformations to apply. See [[sparktransformer]] for a list of included Transformers.
- *                             The transformations are applied according to the lists ordering.
- * @param columnBlacklist      Remove all columns on blacklist from dataframe
- * @param columnWhitelist      Keep only columns on whitelist in dataframe
- * @param additionalColumns    optional tuples of [column name, spark sql expression] to be added as additional columns to the dataframe.
- *                             The spark sql expressions are evaluated against an instance of [[DefaultExpressionData]].
- * @param executionMode        optional execution mode for this Action
- * @param executionCondition   optional spark sql expression evaluated against [[SubFeedsExpressionData]]. If true Action is executed, otherwise skipped. Details see [[Condition]].
-=======
  * @param inputId inputs DataObject
  * @param outputId output DataObject
  * @param deleteDataAfterRead a flag to enable deletion of input partitions after copying.
@@ -62,10 +41,9 @@
  *                     The transformations are applied according to the lists ordering.
  * @param executionMode optional execution mode for this Action
  * @param executionCondition     optional spark sql expression evaluated against [[SubFeedsExpressionData]]. If true Action is executed, otherwise skipped. Details see [[Condition]].
->>>>>>> 9a197de4
  * @param metricsFailCondition optional spark sql expression evaluated as where-clause against dataframe of metrics. Available columns are dataObjectId, key, value.
  *                             If there are any rows passing the where clause, a MetricCheckFailed exception is thrown.
- * @param saveModeOptions      override and parametrize saveMode set in output DataObject configurations when writing to DataObjects.
+ * @param saveModeOptions override and parametrize saveMode set in output DataObject configurations when writing to DataObjects.
  */
 case class CopyAction(override val id: ActionId,
                       inputId: DataObjectId,
@@ -73,35 +51,16 @@
                       deleteDataAfterRead: Boolean = false,
                       @Deprecated @deprecated("Use transformers instead.", "2.0.5")
                       transformer: Option[CustomDfTransformerConfig] = None,
-<<<<<<< HEAD
-                      transformers: Seq[ParsableDfTransformer] = Seq(),
-                      @Deprecated @deprecated("Use transformers instead.", "2.0.5")
-                      columnBlacklist: Option[Seq[String]] = None,
-                      @Deprecated @deprecated("Use transformers instead.", "2.0.5")
-                      columnWhitelist: Option[Seq[String]] = None,
-                      @Deprecated @deprecated("Use transformers instead.", "2.0.5")
-                      additionalColumns: Option[Map[String, String]] = None,
-                      @Deprecated @deprecated("Use transformers instead.", "2.0.5")
-                      filterClause: Option[String] = None,
-                      @Deprecated @deprecated("Use transformers instead.", "2.0.5")
-                      standardizeDatatypes: Boolean = false,
-=======
                       transformers: Seq[GenericDfTransformer] = Seq(),
->>>>>>> 9a197de4
                       override val breakDataFrameLineage: Boolean = false,
                       override val persist: Boolean = false,
                       override val executionMode: Option[ExecutionMode] = None,
                       override val executionCondition: Option[Condition] = None,
                       override val metricsFailCondition: Option[String] = None,
                       override val saveModeOptions: Option[SaveModeOptions] = None,
-<<<<<<< HEAD
                       override val metadata: Option[ActionMetadata] = None,
                       override val remoteActionConfig: Option[RemoteActionConfig] = None
-                     )(implicit instanceRegistry: InstanceRegistry) extends SparkOneToOneActionImpl {
-=======
-                      override val metadata: Option[ActionMetadata] = None
                      )(implicit instanceRegistry: InstanceRegistry) extends DataFrameOneToOneActionImpl {
->>>>>>> 9a197de4
 
   override val input: DataObject with CanCreateDataFrame = getInputDataObject[DataObject with CanCreateDataFrame](inputId)
   override val output: DataObject with CanWriteDataFrame = getOutputDataObject[DataObject with CanWriteDataFrame](outputId)
@@ -118,13 +77,8 @@
     applyTransformers(transformerDefs, inputSubFeed, outputSubFeed)
   }
 
-<<<<<<< HEAD
-  override def transformPartitionValues(partitionValues: Seq[PartitionValues])(implicit context: ActionPipelineContext): Map[PartitionValues, PartitionValues] = {
-    applyTransformers(getTransformers, partitionValues)
-=======
   override def transformPartitionValues(partitionValues: Seq[PartitionValues])(implicit context: ActionPipelineContext): Map[PartitionValues,PartitionValues] = {
     applyTransformers(transformerDefs, partitionValues)
->>>>>>> 9a197de4
   }
 
   override def postExecSubFeed(inputSubFeed: SubFeed, outputSubFeed: SubFeed)(implicit context: ActionPipelineContext): Unit = {
@@ -140,7 +94,6 @@
   }
 
   override def factory: FromConfigFactory[Action] = CopyAction
-
 }
 
 object CopyAction extends FromConfigFactory[Action] {
