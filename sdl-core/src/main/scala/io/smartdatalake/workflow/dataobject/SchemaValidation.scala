--- conflicted
+++ resolved
@@ -79,17 +79,10 @@
     if (missingCols.isDefined || superfluousCols.isDefined) {
       throw new SchemaViolationException(
         s"""($id) Schema does not match schema defined on $role:
-<<<<<<< HEAD
-           |- missingCols=${missingCols.map(_.columns).getOrElse(Seq()).mkString(", ")}
-           |- superfluousCols=${superfluousCols.map(_.columns).getOrElse(Seq()).mkString(", ")}
-           |- schemaExpected: ${schemaExpected.sql}
-           |- schema: ${schema.sql}""".stripMargin)
-=======
            | - missingCols=${missingCols.map(_.columns).getOrElse(Seq()).mkString(", ")}
            | - superfluousCols=${superfluousCols.map(_.columns).getOrElse(Seq()).mkString(", ")}
            | - schemaExpected: ${schemaExpected.sql}
            | - schema: ${schema.sql}""".stripMargin)
->>>>>>> c081222a
     }
   }
 }