/*
 * Smart Data Lake - Build your data lake the smart way.
 *
 * Copyright © 2019-2020 ELCA Informatique SA (<https://www.elca.ch>)
 *
 * This program is free software: you can redistribute it and/or modify
 * it under the terms of the GNU General Public License as published by
 * the Free Software Foundation, either version 3 of the License, or
 * (at your option) any later version.
 *
 * This program is distributed in the hope that it will be useful,
 * but WITHOUT ANY WARRANTY; without even the implied warranty of
 * MERCHANTABILITY or FITNESS FOR A PARTICULAR PURPOSE.  See the
 * GNU General Public License for more details.
 *
 * You should have received a copy of the GNU General Public License
 * along with this program. If not, see <http://www.gnu.org/licenses/>.
 */
package io.smartdatalake.workflow

import io.smartdatalake.config.SdlConfigObject.DataObjectId
import io.smartdatalake.util.hdfs.PartitionValues
import io.smartdatalake.util.hive.HiveUtil
import io.smartdatalake.util.misc.{DataFrameUtil, SmartDataLakeLogger}
import io.smartdatalake.util.streaming.DummyStreamProvider
import io.smartdatalake.workflow.dataobject.FileRef
import org.apache.spark.sql.types.StructType
import org.apache.spark.sql.{Column, DataFrame, SparkSession, functions}
import sun.reflect.generics.reflectiveObjects.NotImplementedException

/**
 * A SubFeed transports references to data between Actions.
 * Data can be represented by different technologies like Files or DataFrame.
 */
trait SubFeed extends DAGResult with SmartDataLakeLogger {
  def dataObjectId: DataObjectId
  def partitionValues: Seq[PartitionValues]
  def isDAGStart: Boolean
  def isSkipped: Boolean

  /**
   * Break lineage.
   * This means to discard an existing DataFrame or List of FileRefs, so that it is requested again from the DataObject.
   * On one side this is usable to break long DataFrame Lineages over multiple Actions and instead reread the data from
   * an intermediate table. On the other side it is needed if partition values or filter condition are changed.
   */
  def breakLineage(implicit session: SparkSession, context: ActionPipelineContext): SubFeed

  def clearPartitionValues(breakLineageOnChange: Boolean = true)(implicit session: SparkSession, context: ActionPipelineContext): SubFeed

  def updatePartitionValues(partitions: Seq[String], breakLineageOnChange: Boolean = true, newPartitionValues: Option[Seq[PartitionValues]] = None)(implicit session: SparkSession, context: ActionPipelineContext): SubFeed

  def clearDAGStart(): SubFeed

  def toOutput(dataObjectId: DataObjectId): SubFeed

  def union(other: SubFeed)(implicit session: SparkSession, context: ActionPipelineContext): SubFeed

  override def resultId: String = dataObjectId.id

  def unionPartitionValues(otherPartitionValues: Seq[PartitionValues]): Seq[PartitionValues] = {
    // union is only possible if both inputs have partition values defined. Otherwise default is no partition values which means to read all data.
    if (this.partitionValues.nonEmpty && otherPartitionValues.nonEmpty) (this.partitionValues ++ otherPartitionValues).distinct
    else Seq()
  }
}
object SubFeed {
  def filterPartitionValues(partitionValues: Seq[PartitionValues], partitions: Seq[String]): Seq[PartitionValues] = {
    partitionValues.map( pvs => PartitionValues(pvs.elements.filterKeys(partitions.contains))).filter(_.nonEmpty)
  }
}

/**
 * A SparkSubFeed is used to transport [[DataFrame]]'s between Actions.
 *
 * @param dataFrame Spark [[DataFrame]] to be processed. DataFrame should not be saved to state (@transient).
 * @param dataObjectId id of the DataObject this SubFeed corresponds to
 * @param partitionValues Values of Partitions transported by this SubFeed
 * @param isDAGStart true if this subfeed is a start node of the dag
 * @param isDummy true if this subfeed only contains a dummy DataFrame. Dummy DataFrames can be used for validating the lineage in init phase, but not for the exec phase.
 * @param filter a spark sql filter expression. This is used by SparkIncrementalMode.
 */
case class SparkSubFeed(@transient dataFrame: Option[DataFrame],
                        override val dataObjectId: DataObjectId,
                        override val partitionValues: Seq[PartitionValues],
                        override val isDAGStart: Boolean = false,
                        override val isSkipped: Boolean = false,
                        isDummy: Boolean = false,
                        filter: Option[String] = None
                       )
  extends SubFeed {
  override def breakLineage(implicit session: SparkSession, context: ActionPipelineContext): SparkSubFeed = {
    // in order to keep the schema but truncate spark logical plan, a dummy DataFrame is created.
    // dummy DataFrames must be exchanged to real DataFrames before reading in exec-phase.
    if(dataFrame.isDefined && !isDummy && !context.simulation) convertToDummy(dataFrame.get.schema) else this
  }
  override def clearPartitionValues(breakLineageOnChange: Boolean = true)(implicit session: SparkSession, context: ActionPipelineContext): SparkSubFeed = {
    if (breakLineageOnChange && partitionValues.nonEmpty) {
      logger.info(s"($dataObjectId) breakLineage called for SubFeed from clearPartitionValues")
      this.copy(partitionValues = Seq()).breakLineage
    } else this.copy(partitionValues = Seq())
  }
  override def updatePartitionValues(partitions: Seq[String], breakLineageOnChange: Boolean = true, newPartitionValues: Option[Seq[PartitionValues]] = None)(implicit session: SparkSession, context: ActionPipelineContext): SparkSubFeed = {
    val updatedPartitionValues = SubFeed.filterPartitionValues(newPartitionValues.getOrElse(partitionValues), partitions)
    if (breakLineageOnChange && partitionValues != updatedPartitionValues) {
      logger.info(s"($dataObjectId) breakLineage called for SubFeed from updatePartitionValues")
      this.copy(partitionValues = updatedPartitionValues).breakLineage
    } else this.copy(partitionValues = updatedPartitionValues)
  }
  def movePartitionColumnsLast(partitions: Seq[String]): SparkSubFeed = {
    this.copy(dataFrame = this.dataFrame.map( df => HiveUtil.movePartitionColsLast(df, partitions)))
  }
  override def clearDAGStart(): SparkSubFeed = {
    this.copy(isDAGStart = false)
  }
  override def toOutput(dataObjectId: DataObjectId): SparkSubFeed = {
    this.copy(dataFrame = None, filter=None, isDAGStart = false, isSkipped = false, isDummy = false, dataObjectId = dataObjectId)
  }
  override def union(other: SubFeed)(implicit session: SparkSession, context: ActionPipelineContext): SubFeed = other match {
    case sparkSubFeed: SparkSubFeed if this.hasReusableDataFrame && sparkSubFeed.hasReusableDataFrame =>
      this.copy(dataFrame = Some(this.dataFrame.get.unionByName(sparkSubFeed.dataFrame.get))
        , partitionValues = unionPartitionValues(sparkSubFeed.partitionValues)
        , isDAGStart = this.isDAGStart || sparkSubFeed.isDAGStart)
    case sparkSubFeed: SparkSubFeed if this.dataFrame.isDefined || sparkSubFeed.dataFrame.isDefined =>
      this.copy(dataFrame = this.dataFrame.orElse(sparkSubFeed.dataFrame)
        , partitionValues = unionPartitionValues(sparkSubFeed.partitionValues)
        , isDAGStart = this.isDAGStart || sparkSubFeed.isDAGStart)
      .convertToDummy(this.dataFrame.orElse(sparkSubFeed.dataFrame).get.schema)
    case x => this.copy(dataFrame = None, partitionValues = unionPartitionValues(x.partitionValues), isDAGStart = this.isDAGStart || x.isDAGStart)
  }
  def clearFilter(breakLineageOnChange: Boolean = true)(implicit session: SparkSession, context: ActionPipelineContext): SparkSubFeed = {
    // if filter is removed, also the DataFrame must be removed so that the next action get's a fresh unfiltered DataFrame with all data of this DataObject
    if (breakLineageOnChange && filter.isDefined) {
      logger.info(s"($dataObjectId) breakLineage called for SubFeed from clearFilter")
      this.copy(filter = None).breakLineage
    } else this.copy(filter = None)
  }
  def persist: SparkSubFeed = {
    this.copy(dataFrame = this.dataFrame.map(_.persist))
  }
  def isStreaming: Option[Boolean] = dataFrame.map(_.isStreaming)
  def hasReusableDataFrame: Boolean = dataFrame.isDefined && !isDummy && !isStreaming.getOrElse(false)
  def getFilterCol: Option[Column] = {
    filter.map(functions.expr)
  }
  private[smartdatalake] def convertToDummy(schema: StructType)(implicit session: SparkSession): SparkSubFeed = {
    val dummyDf = dataFrame.map{
      df =>
        if (df.isStreaming) DummyStreamProvider.getDummyDf(schema)
        else DataFrameUtil.getEmptyDataFrame(schema)
    }
    this.copy(dataFrame = dummyDf, isDummy = true)
  }
}
object SparkSubFeed {
  def fromSubFeed( subFeed: SubFeed )(implicit session: SparkSession, context: ActionPipelineContext): SparkSubFeed = {
    subFeed match {
<<<<<<< HEAD
      case sparkSubFeed: SparkSubFeed => sparkSubFeed.clearFilter() // make sure there is no filter, as filter can not be passed between actions.
      case _ => SparkSubFeed(None, subFeed.dataObjectId, subFeed.partitionValues, subFeed.isDAGStart)
=======
      case sparkSubFeed: SparkSubFeed => sparkSubFeed.clearFilter // make sure there is no filter, as filter can not be passed between actions.
      case _ => SparkSubFeed(None, subFeed.dataObjectId, subFeed.partitionValues, subFeed.isDAGStart, subFeed.isSkipped)
>>>>>>> 25365595
    }
  }
}

/**
 * A FileSubFeed is used to transport references to files between Actions.
 *
 * @param fileRefs path to files to be processed
 * @param dataObjectId id of the DataObject this SubFeed corresponds to
 * @param partitionValues Values of Partitions transported by this SubFeed
 * @param processedInputFileRefs used to remember processed input FileRef's for post processing (e.g. delete after read)
 */
case class FileSubFeed(fileRefs: Option[Seq[FileRef]],
                       override val dataObjectId: DataObjectId,
                       override val partitionValues: Seq[PartitionValues],
                       override val isDAGStart: Boolean = false,
                       override val isSkipped: Boolean = false,
                       processedInputFileRefs: Option[Seq[FileRef]] = None
                      )
  extends SubFeed {
  override def breakLineage(implicit session: SparkSession, context: ActionPipelineContext): FileSubFeed = {
    this.copy(fileRefs = None, processedInputFileRefs = None)
  }
  override def clearPartitionValues(breakLineageOnChange: Boolean = true)(implicit session: SparkSession, context: ActionPipelineContext): FileSubFeed = {
    if (breakLineageOnChange && partitionValues.nonEmpty) {
      logger.info(s"($dataObjectId) breakLineage called for SubFeed from clearPartitionValues")
      this.copy(partitionValues = Seq()).breakLineage
    } else this.copy(partitionValues = Seq())
  }
  override def updatePartitionValues(partitions: Seq[String], breakLineageOnChange: Boolean = true, newPartitionValues: Option[Seq[PartitionValues]] = None)(implicit session: SparkSession, context: ActionPipelineContext): FileSubFeed = {
    val updatedPartitionValues = SubFeed.filterPartitionValues(newPartitionValues.getOrElse(partitionValues), partitions)
    if (breakLineageOnChange && partitionValues != updatedPartitionValues) {
      logger.info(s"($dataObjectId) breakLineage called for SubFeed from updatePartitionValues")
      this.copy(partitionValues = updatedPartitionValues).breakLineage
    } else this.copy(partitionValues = updatedPartitionValues)
  }
  def checkPartitionValuesColsExisting(partitions: Set[String]): Boolean = {
    partitionValues.forall( pvs => partitions.diff(pvs.keys).isEmpty)
  }
  override def clearDAGStart(): FileSubFeed = {
    this.copy(isDAGStart = false)
  }
  override def toOutput(dataObjectId: DataObjectId): FileSubFeed = {
    this.copy(fileRefs = None, processedInputFileRefs = None, isDAGStart = false, isSkipped = false, dataObjectId = dataObjectId)
  }
  override def union(other: SubFeed)(implicit session: SparkSession, context: ActionPipelineContext): SubFeed = other match {
    case fileSubFeed: FileSubFeed if this.fileRefs.isDefined && fileSubFeed.fileRefs.isDefined =>
      this.copy(fileRefs = this.fileRefs.map(_ ++ fileSubFeed.fileRefs.get)
        , partitionValues = unionPartitionValues(fileSubFeed.partitionValues)
        , isDAGStart = this.isDAGStart || fileSubFeed.isDAGStart)
    case fileSubFeed: FileSubFeed =>
      this.copy(fileRefs = None, partitionValues = unionPartitionValues(fileSubFeed.partitionValues)
        , isDAGStart = this.isDAGStart || fileSubFeed.isDAGStart)
    case x => this.copy(fileRefs = None, partitionValues = unionPartitionValues(x.partitionValues), isDAGStart = this.isDAGStart || x.isDAGStart)
  }
}
object FileSubFeed {
  def fromSubFeed( subFeed: SubFeed ): FileSubFeed = {
    subFeed match {
      case fileSubFeed: FileSubFeed => fileSubFeed
      case _ => FileSubFeed(None, subFeed.dataObjectId, subFeed.partitionValues, subFeed.isDAGStart, subFeed.isSkipped)
    }
  }
}

/**
 * A InitSubFeed is used to initialize first Nodes of a [[DAG]].
 *
 * @param dataObjectId id of the DataObject this SubFeed corresponds to
 * @param partitionValues Values of Partitions transported by this SubFeed
 */
case class InitSubFeed(override val dataObjectId: DataObjectId, override val partitionValues: Seq[PartitionValues], override val isSkipped: Boolean = false)
  extends SubFeed {
  override def isDAGStart: Boolean = true
  override def breakLineage(implicit session: SparkSession, context: ActionPipelineContext): InitSubFeed = this
  override def clearPartitionValues(breakLineageOnChange: Boolean = true)(implicit session: SparkSession, context: ActionPipelineContext): InitSubFeed = {
    if (breakLineageOnChange && partitionValues.nonEmpty) {
      logger.info(s"($dataObjectId) breakLineage called for SubFeed from clearPartitionValues")
      this.copy(partitionValues = Seq()).breakLineage
    } else this.copy(partitionValues = Seq())
  }
  override def updatePartitionValues(partitions: Seq[String], breakLineageOnChange: Boolean = true, newPartitionValues: Option[Seq[PartitionValues]] = None)(implicit session: SparkSession, context: ActionPipelineContext): InitSubFeed = {
    val updatedPartitionValues = SubFeed.filterPartitionValues(newPartitionValues.getOrElse(partitionValues), partitions)
    if (breakLineageOnChange && partitionValues != updatedPartitionValues) {
      logger.info(s"($dataObjectId) breakLineage called for SubFeed from updatePartitionValues")
      this.copy(partitionValues = updatedPartitionValues).breakLineage
    } else this.copy(partitionValues = updatedPartitionValues)
  }
  override def clearDAGStart(): InitSubFeed = throw new NotImplementedException() // calling clearDAGStart makes no sense on InitSubFeed
  override def toOutput(dataObjectId: DataObjectId): FileSubFeed = throw new NotImplementedException()
  override def union(other: SubFeed)(implicit session: SparkSession, context: ActionPipelineContext): SubFeed = other match {
    case x => this.copy(partitionValues = unionPartitionValues(x.partitionValues))
  }
}<|MERGE_RESOLUTION|>--- conflicted
+++ resolved
@@ -155,13 +155,8 @@
 object SparkSubFeed {
   def fromSubFeed( subFeed: SubFeed )(implicit session: SparkSession, context: ActionPipelineContext): SparkSubFeed = {
     subFeed match {
-<<<<<<< HEAD
       case sparkSubFeed: SparkSubFeed => sparkSubFeed.clearFilter() // make sure there is no filter, as filter can not be passed between actions.
-      case _ => SparkSubFeed(None, subFeed.dataObjectId, subFeed.partitionValues, subFeed.isDAGStart)
-=======
-      case sparkSubFeed: SparkSubFeed => sparkSubFeed.clearFilter // make sure there is no filter, as filter can not be passed between actions.
       case _ => SparkSubFeed(None, subFeed.dataObjectId, subFeed.partitionValues, subFeed.isDAGStart, subFeed.isSkipped)
->>>>>>> 25365595
     }
   }
 }
