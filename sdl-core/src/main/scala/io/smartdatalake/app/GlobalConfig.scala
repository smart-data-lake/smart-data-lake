/*
 * Smart Data Lake - Build your data lake the smart way.
 *
 * Copyright © 2019-2020 ELCA Informatique SA (<https://www.elca.ch>)
 *
 * This program is free software: you can redistribute it and/or modify
 * it under the terms of the GNU General Public License as published by
 * the Free Software Foundation, either version 3 of the License, or
 * (at your option) any later version.
 *
 * This program is distributed in the hope that it will be useful,
 * but WITHOUT ANY WARRANTY; without even the implied warranty of
 * MERCHANTABILITY or FITNESS FOR A PARTICULAR PURPOSE.  See the
 * GNU General Public License for more details.
 *
 * You should have received a copy of the GNU General Public License
 * along with this program. If not, see <http://www.gnu.org/licenses/>.
 */

package io.smartdatalake.app

import com.typesafe.config.Config
import configs.ConfigReader
import configs.syntax._
import io.smartdatalake.config.ConfigImplicits
import io.smartdatalake.config.SdlConfigObject.DataObjectId
import io.smartdatalake.definitions.Environment
import io.smartdatalake.util.misc.{LogUtil, MemoryUtils, SmartDataLakeLogger}
import io.smartdatalake.util.secrets.{SecretProviderConfig, SecretsUtil}
import io.smartdatalake.workflow.action.spark.customlogic.{PythonUDFCreatorConfig, SparkUDFCreatorConfig}
import org.apache.hadoop.conf.Configuration
import org.apache.spark.sql.SparkSession
import org.apache.spark.sql.custom.ExpressionEvaluator
import org.apache.spark.util.PrivateAccessor

/**
 * Global configuration options
 *
 * Note that global configuration is responsible to hold SparkSession, so that its created once and only once per SDLB job.
 * This is especially important if JVM is shared between different SDL jobs (e.g. Databricks cluster), because sharing SparkSession in object Environment survives the current SDLB job.
 *
 * @param kryoClasses                                       classes to register for spark kryo serialization
 * @param sparkOptions                                      spark options
 * @param statusInfo                                        enable a REST API providing live status info, see detailed configuration [[StatusInfoConfig]]
 * @param enableHive                                        enable hive for spark session
 * @param memoryLogTimer                                    enable periodic memory usage logging, see detailed configuration [[MemoryLogTimerConfig]]
 * @param shutdownHookLogger                                enable shutdown hook logger to trace shutdown cause
 * @param stateListeners                                    Define state listeners to be registered for receiving events of the execution of SmartDataLake job
 * @param sparkUDFs                                         Define UDFs to be registered in spark session. The registered UDFs are available in Spark SQL transformations
 *                                                          and expression evaluation, e.g. configuration of ExecutionModes.
 * @param pythonUDFs                                        Define UDFs in python to be registered in spark session. The registered UDFs are available in Spark SQL transformations
 *                                                          but not for expression evaluation.
 * @param secretProviders                                   Define SecretProvider's to be registered.
 * @param allowOverwriteAllPartitionsWithoutPartitionValues Configure a list of exceptions for partitioned DataObject id's,
<<<<<<< HEAD
 *                                                          which are allowed to overwrite the all partitions of a table if no partition values are set.
 *                                                          This is used to override/avoid a protective error when using SDLSaveMode.OverwriteOptimized|OverwritePreserveDirectories.
 *                                                          Define it as a list of DataObject id's.
 * @param synchronousStreamingTriggerIntervalSec            Trigger interval for synchronous actions in streaming mode in seconds (default = 60 seconds)
 *                                                          The synchronous actions of the DAG will be executed with this interval if possile.
 *                                                          Note that for asynchronous actions there are separate settings, e.g. SparkStreamingMode.triggerInterval.
=======
 *                       which are allowed to overwrite the all partitions of a table if no partition values are set.
 *                       This is used to override/avoid a protective error when using SDLSaveMode.OverwriteOptimized|OverwritePreserveDirectories.
 *                       Define it as a list of DataObject id's.
 * @param synchronousStreamingTriggerIntervalSec Trigger interval for synchronous actions in streaming mode in seconds (default = 60 seconds)
 *                       The synchronous actions of the DAG will be executed with this interval if possile.
 *                       Note that for asynchronous actions there are separate settings, e.g. SparkStreamingMode.triggerInterval.
 * @param environment    Override environment settings defined in Environment object by setting the corresponding key to the desired value (key in camelcase notation with the first letter in lowercase)
>>>>>>> 4430562b
 */
case class GlobalConfig(kryoClasses: Option[Seq[String]] = None
                        , sparkOptions: Option[Map[String, String]] = None
                        , statusInfo: Option[StatusInfoConfig] = None
                        , enableHive: Boolean = true
                        , memoryLogTimer: Option[MemoryLogTimerConfig] = None
                        , shutdownHookLogger: Boolean = false
                        , stateListeners: Seq[StateListenerConfig] = Seq()
                        , sparkUDFs: Option[Map[String, SparkUDFCreatorConfig]] = None
                        , pythonUDFs: Option[Map[String, PythonUDFCreatorConfig]] = None
                        , secretProviders: Option[Map[String, SecretProviderConfig]] = None
                        , allowOverwriteAllPartitionsWithoutPartitionValues: Seq[DataObjectId] = Seq()
                        , synchronousStreamingTriggerIntervalSec: Int = 60
                        , environment: Map[String, String] = Map()
                       )
  extends SmartDataLakeLogger {

  // start memory logger, else log memory once
  if (memoryLogTimer.isDefined) {
    memoryLogTimer.get.startTimer()
  }
  else MemoryUtils.logHeapInfo(false, false, false)

  // add debug shutdown hook logger
  if (shutdownHookLogger) MemoryUtils.addDebugShutdownHooks()

  // register secret providers
  secretProviders.getOrElse(Map()).foreach { case (id, providerConfig) =>
    SecretsUtil.registerProvider(id, providerConfig.provider)
  }

  /**
   * Get Hadoop configuration as Spark would see it.
   * This is using potential hadoop properties defined in sparkOptions.
   */
  def getHadoopConfiguration: Configuration = {
    PrivateAccessor.getHadoopConfiguration(sparkOptions.getOrElse(Map()))
  }

  /**
   * Create a spark session using settings from this global config
   */
  private def createSparkSession(appName: String, master: Option[String], deployMode: Option[String] = None): SparkSession = {
    // prepare additional spark options
    // enable MemoryLoggerExecutorPlugin if memoryLogTimer is enabled
    val executorPlugins = sparkOptions.flatMap(_.get("spark.plugins")).toSeq ++ (if (memoryLogTimer.isDefined) Seq(classOf[MemoryLoggerExecutorPlugin].getName) else Seq())
    val executorPluginOptions = if (executorPlugins.nonEmpty) Map("spark.executor.plugins" -> executorPlugins.mkString(",")) else Map[String, String]()
    // config for MemoryLoggerExecutorPlugin can only be transferred to Executor by spark-options
    val memoryLogOptions = memoryLogTimer.map(_.getAsMap).getOrElse(Map())
    // get additional options from modules
    val moduleOptions = ModulePlugin.modules.map(_.additionalSparkProperties()).reduceOption(mergeSparkOptions).getOrElse(Map())
    // combine all options: custom options will override framework options
    val sparkOptionsExtended = Seq(moduleOptions, memoryLogOptions, executorPluginOptions).reduceOption(mergeSparkOptions).getOrElse(Map()) ++ sparkOptions.getOrElse(Map())
    val sparkSession = AppUtil.createSparkSession(appName, master, deployMode, kryoClasses, sparkOptionsExtended, enableHive)
    registerUdf(sparkSession)
    // adjust log level
    LogUtil.setLogLevel(sparkSession.sparkContext)
    // set sparkSession in environment
    // Attention: if JVM is shared between different SDL jobs (e.g. Databricks cluster), this overrides values from earlier jobs!
    // Environment._sparkSession is a workaround for accessing it in custom code. It should not be used inside SDLB code.
    Environment._sparkSession = sparkSession
    // return
    sparkSession
  }

  // private holder for spark session
  private[smartdatalake] var _sparkSession: Option[SparkSession] = None

  /**
   * Return SparkSession
   * Create SparkSession if not yet done, but only if it is used.
   */
  def sparkSession(appName: String, master: Option[String], deployMode: Option[String] = None): SparkSession = {
    if (_sparkSession.isEmpty) {
      _sparkSession = Some(createSparkSession(appName, master, deployMode))
    }
    _sparkSession.get
  }

  /**
   * True if a SparkSession has been created in this job
   */
  def hasSparkSession: Boolean = _sparkSession.isDefined

  private[smartdatalake] def setSparkOptions(session: SparkSession): Unit = {
    sparkOptions.getOrElse(Map()).foreach { case (k, v) => session.conf.set(k, v) }
  }

  private[smartdatalake] def registerUdf(session: SparkSession): Unit = {
    sparkUDFs.getOrElse(Map()).foreach { case (name, config) =>
      val udf = config.getUDF
      // register in SDL spark session
      session.udf.register(name, udf)
      // register for use in expression evaluation
      ExpressionEvaluator.registerUdf(name, udf)
    }
    pythonUDFs.getOrElse(Map()).foreach { case (name, config) =>
      // register in SDL spark session
      config.registerUDF(name, session)
    }
  }

  /**
   * When merging Spark options special care must be taken for properties which are comma separated lists.
   */
  private def mergeSparkOptions(m1: Map[String, String], m2: Map[String, String]): Map[String, String] = {
    val listOptions = Seq("spark.plugins", "spark.executor.plugins", "spark.sql.extensions")
    m2.foldLeft(m1) {
      case (m, (k, v)) =>
        val mergedV = if (listOptions.contains(k)) (m.getOrElse(k, "").split(',') ++ v.split(',')).distinct.mkString(",") else v
        m.updated(k, mergedV)
    }
  }
}
object GlobalConfig extends ConfigImplicits {
  private[smartdatalake] def from(config: Config): GlobalConfig = {
    implicit val customStateListenerConfig: ConfigReader[StateListenerConfig] = ConfigReader.derive[StateListenerConfig]
    globalConfig = Some(config.get[Option[GlobalConfig]]("global").value.getOrElse(GlobalConfig()))
    globalConfig.get
  }
  // store global config to be used in MemoryLoggerExecutorPlugin
  var globalConfig: Option[GlobalConfig] = None
}<|MERGE_RESOLUTION|>--- conflicted
+++ resolved
@@ -52,14 +52,6 @@
  *                                                          but not for expression evaluation.
  * @param secretProviders                                   Define SecretProvider's to be registered.
  * @param allowOverwriteAllPartitionsWithoutPartitionValues Configure a list of exceptions for partitioned DataObject id's,
-<<<<<<< HEAD
- *                                                          which are allowed to overwrite the all partitions of a table if no partition values are set.
- *                                                          This is used to override/avoid a protective error when using SDLSaveMode.OverwriteOptimized|OverwritePreserveDirectories.
- *                                                          Define it as a list of DataObject id's.
- * @param synchronousStreamingTriggerIntervalSec            Trigger interval for synchronous actions in streaming mode in seconds (default = 60 seconds)
- *                                                          The synchronous actions of the DAG will be executed with this interval if possile.
- *                                                          Note that for asynchronous actions there are separate settings, e.g. SparkStreamingMode.triggerInterval.
-=======
  *                       which are allowed to overwrite the all partitions of a table if no partition values are set.
  *                       This is used to override/avoid a protective error when using SDLSaveMode.OverwriteOptimized|OverwritePreserveDirectories.
  *                       Define it as a list of DataObject id's.
@@ -67,7 +59,6 @@
  *                       The synchronous actions of the DAG will be executed with this interval if possile.
  *                       Note that for asynchronous actions there are separate settings, e.g. SparkStreamingMode.triggerInterval.
  * @param environment    Override environment settings defined in Environment object by setting the corresponding key to the desired value (key in camelcase notation with the first letter in lowercase)
->>>>>>> 4430562b
  */
 case class GlobalConfig(kryoClasses: Option[Seq[String]] = None
                         , sparkOptions: Option[Map[String, String]] = None
@@ -83,7 +74,7 @@
                         , synchronousStreamingTriggerIntervalSec: Int = 60
                         , environment: Map[String, String] = Map()
                        )
-  extends SmartDataLakeLogger {
+extends SmartDataLakeLogger {
 
   // start memory logger, else log memory once
   if (memoryLogTimer.isDefined) {
@@ -152,19 +143,19 @@
    */
   def hasSparkSession: Boolean = _sparkSession.isDefined
 
-  private[smartdatalake] def setSparkOptions(session: SparkSession): Unit = {
-    sparkOptions.getOrElse(Map()).foreach { case (k, v) => session.conf.set(k, v) }
+  private[smartdatalake] def setSparkOptions(session:SparkSession): Unit = {
+    sparkOptions.getOrElse(Map()).foreach{ case (k,v) => session.conf.set(k,v)}
   }
 
   private[smartdatalake] def registerUdf(session: SparkSession): Unit = {
-    sparkUDFs.getOrElse(Map()).foreach { case (name, config) =>
+    sparkUDFs.getOrElse(Map()).foreach { case (name,config) =>
       val udf = config.getUDF
       // register in SDL spark session
       session.udf.register(name, udf)
       // register for use in expression evaluation
       ExpressionEvaluator.registerUdf(name, udf)
     }
-    pythonUDFs.getOrElse(Map()).foreach { case (name, config) =>
+    pythonUDFs.getOrElse(Map()).foreach { case (name,config) =>
       // register in SDL spark session
       config.registerUDF(name, session)
     }
@@ -173,10 +164,10 @@
   /**
    * When merging Spark options special care must be taken for properties which are comma separated lists.
    */
-  private def mergeSparkOptions(m1: Map[String, String], m2: Map[String, String]): Map[String, String] = {
+  private def mergeSparkOptions(m1: Map[String,String], m2: Map[String,String]): Map[String,String] = {
     val listOptions = Seq("spark.plugins", "spark.executor.plugins", "spark.sql.extensions")
     m2.foldLeft(m1) {
-      case (m, (k, v)) =>
+      case (m, (k,v)) =>
         val mergedV = if (listOptions.contains(k)) (m.getOrElse(k, "").split(',') ++ v.split(',')).distinct.mkString(",") else v
         m.updated(k, mergedV)
     }
