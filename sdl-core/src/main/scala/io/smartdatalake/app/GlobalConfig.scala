/*
 * Smart Data Lake - Build your data lake the smart way.
 *
 * Copyright © 2019-2020 ELCA Informatique SA (<https://www.elca.ch>)
 *
 * This program is free software: you can redistribute it and/or modify
 * it under the terms of the GNU General Public License as published by
 * the Free Software Foundation, either version 3 of the License, or
 * (at your option) any later version.
 *
 * This program is distributed in the hope that it will be useful,
 * but WITHOUT ANY WARRANTY; without even the implied warranty of
 * MERCHANTABILITY or FITNESS FOR A PARTICULAR PURPOSE.  See the
 * GNU General Public License for more details.
 *
 * You should have received a copy of the GNU General Public License
 * along with this program. If not, see <http://www.gnu.org/licenses/>.
 */

package io.smartdatalake.app

import com.typesafe.config.Config
import configs.ConfigReader
import configs.syntax._
import io.smartdatalake.config.ConfigImplicits
import io.smartdatalake.config.SdlConfigObject.DataObjectId
import io.smartdatalake.definitions.Environment
import io.smartdatalake.util.misc.{MemoryUtils, SmartDataLakeLogger}
import io.smartdatalake.util.secrets.{SecretProviderConfig, SecretsUtil}
import io.smartdatalake.workflow.action.customlogic.{PythonUDFCreatorConfig, SparkUDFCreatorConfig}
import org.apache.spark.sql.SparkSession
import org.apache.spark.sql.custom.ExpressionEvaluator

/**
 * Global configuration options
 *
 * @param kryoClasses    classes to register for spark kryo serialization
 * @param sparkOptions   spark options
 * @param enableHive     enable hive for spark session
 * @param memoryLogTimer enable periodic memory usage logging, see detailed configuration [[MemoryLogTimerConfig]]
 * @param shutdownHookLogger enable shutdown hook logger to trace shutdown cause
 * @param stateListeners Define state listeners to be registered for receiving events of the execution of SmartDataLake job
 * @param sparkUDFs      Define UDFs to be registered in spark session. The registered UDFs are available in Spark SQL transformations
 *                       and expression evaluation, e.g. configuration of ExecutionModes.
 * @param pythonUDFs     Define UDFs in python to be registered in spark session. The registered UDFs are available in Spark SQL transformations
 *                       but not for expression evaluation.
 * @param secretProviders Define SecretProvider's to be registered.
 * @param allowOverwriteAllPartitionsWithoutPartitionValues Configure a list of exceptions for partitioned DataObject id's,
 *                       which are allowed to overwrite the all partitions of a table if no partition values are set.
 *                       This is used to override/avoid a protective error when using SDLSaveMode.OverwriteOptimized|OverwritePreserveDirectories.
 *                       Define it as a list of DataObject id's.
 */
case class GlobalConfig( kryoClasses: Option[Seq[String]] = None
                       , sparkOptions: Option[Map[String,String]] = None
                       , enableHive: Boolean = true
                       , memoryLogTimer: Option[MemoryLogTimerConfig] = None
                       , shutdownHookLogger: Boolean = false
                       , stateListeners: Seq[StateListenerConfig] = Seq()
                       , sparkUDFs: Option[Map[String,SparkUDFCreatorConfig]] = None
                       , pythonUDFs: Option[Map[String,PythonUDFCreatorConfig]] = None
                       , secretProviders: Option[Map[String,SecretProviderConfig]] = None
                       , allowOverwriteAllPartitionsWithoutPartitionValues: Seq[DataObjectId] = Seq()
                       )
extends SmartDataLakeLogger {

  // start memory logger, else log memory once
  if (memoryLogTimer.isDefined) {
    memoryLogTimer.get.startTimer()
  }
  else MemoryUtils.logHeapInfo(false, false, false)

  // add debug shutdown hook logger
  if (shutdownHookLogger) MemoryUtils.addDebugShutdownHooks()

  // register secret providers
  secretProviders.getOrElse(Map()).foreach { case (id, providerConfig) =>
    SecretsUtil.registerProvider(id, providerConfig.provider)
  }

  /**
   * Create a spark session using settings from this global config
   */
  def createSparkSession(appName: String, master: Option[String], deployMode: Option[String] = None): SparkSession = {
    if (Environment._sparkSession != null) logger.warn("Your SparkSession was already set, that should not happen. We will re-initialize it anyway now.")
    // prepare additional spark options
    // enable MemoryLoggerExecutorPlugin if memoryLogTimer is enabled
<<<<<<< HEAD
    val executorPlugins = (sparkOptions.flatMap(_.get("spark.plugins")).toSeq ++ (if (memoryLogTimer.isDefined) Seq(classOf[MemoryLoggerExecutorPlugin].getName) else Seq()))
    // config for MemoryLoggerExecutorPlugin can only be transfered to Executor by spark-options
=======
    val executorPlugins = (sparkOptions.flatMap(_.get("spark.executor.plugins")).toSeq ++ (if (memoryLogTimer.isDefined) Seq(classOf[MemoryLoggerExecutorPlugin].getName) else Seq()))
    // config for MemoryLoggerExecutorPlugin can only be transferred to Executor by spark-options
>>>>>>> f5bef4fd
    val memoryLogOptions = memoryLogTimer.map(_.getAsMap).getOrElse(Map())
    val sparkOptionsExtended = sparkOptions.getOrElse(Map()) ++ memoryLogOptions ++ (if (executorPlugins.nonEmpty) Map("spark.executor.plugins" -> executorPlugins.mkString(",")) else Map())
    Environment._sparkSession = AppUtil.createSparkSession(appName, master, deployMode, kryoClasses, sparkOptionsExtended, enableHive)
    sparkUDFs.getOrElse(Map()).foreach { case (name,config) =>
      val udf = config.getUDF
      // register in SDL spark session
      Environment._sparkSession.udf.register(name, udf)
      // register for use in expression evaluation
      ExpressionEvaluator.registerUdf(name, udf)
    }
    pythonUDFs.getOrElse(Map()).foreach { case (name,config) =>
      // register in SDL spark session
      config.registerUDF(name, Environment._sparkSession)
    }
    // return
    Environment._sparkSession
  }
}
object GlobalConfig extends ConfigImplicits {
  private[smartdatalake] def from(config: Config): GlobalConfig = {
    implicit val customStateListenerConfig: ConfigReader[StateListenerConfig] = ConfigReader.derive[StateListenerConfig]
    globalConfig = Some(config.get[Option[GlobalConfig]]("global").value.getOrElse(GlobalConfig()))
    globalConfig.get
  }
  // store global config to be used in MemoryLoggerExecutorPlugin
  var globalConfig: Option[GlobalConfig] = None
}<|MERGE_RESOLUTION|>--- conflicted
+++ resolved
@@ -84,13 +84,8 @@
     if (Environment._sparkSession != null) logger.warn("Your SparkSession was already set, that should not happen. We will re-initialize it anyway now.")
     // prepare additional spark options
     // enable MemoryLoggerExecutorPlugin if memoryLogTimer is enabled
-<<<<<<< HEAD
     val executorPlugins = (sparkOptions.flatMap(_.get("spark.plugins")).toSeq ++ (if (memoryLogTimer.isDefined) Seq(classOf[MemoryLoggerExecutorPlugin].getName) else Seq()))
-    // config for MemoryLoggerExecutorPlugin can only be transfered to Executor by spark-options
-=======
-    val executorPlugins = (sparkOptions.flatMap(_.get("spark.executor.plugins")).toSeq ++ (if (memoryLogTimer.isDefined) Seq(classOf[MemoryLoggerExecutorPlugin].getName) else Seq()))
     // config for MemoryLoggerExecutorPlugin can only be transferred to Executor by spark-options
->>>>>>> f5bef4fd
     val memoryLogOptions = memoryLogTimer.map(_.getAsMap).getOrElse(Map())
     val sparkOptionsExtended = sparkOptions.getOrElse(Map()) ++ memoryLogOptions ++ (if (executorPlugins.nonEmpty) Map("spark.executor.plugins" -> executorPlugins.mkString(",")) else Map())
     Environment._sparkSession = AppUtil.createSparkSession(appName, master, deployMode, kryoClasses, sparkOptionsExtended, enableHive)
