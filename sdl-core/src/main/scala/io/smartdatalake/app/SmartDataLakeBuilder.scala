/*
 * Smart Data Lake - Build your data lake the smart way.
 *
 * Copyright © 2019-2020 ELCA Informatique SA (<https://www.elca.ch>)
 *
 * This program is free software: you can redistribute it and/or modify
 * it under the terms of the GNU General Public License as published by
 * the Free Software Foundation, either version 3 of the License, or
 * (at your option) any later version.
 *
 * This program is distributed in the hope that it will be useful,
 * but WITHOUT ANY WARRANTY; without even the implied warranty of
 * MERCHANTABILITY or FITNESS FOR A PARTICULAR PURPOSE.  See the
 * GNU General Public License for more details.
 *
 * You should have received a copy of the GNU General Public License
 * along with this program. If not, see <http://www.gnu.org/licenses/>.
 */
package io.smartdatalake.app

import com.typesafe.config.Config
import io.smartdatalake.app
import io.smartdatalake.communication.statusinfo.StatusInfoServer
import io.smartdatalake.communication.statusinfo.api.SnapshotStatusInfoListener
import io.smartdatalake.communication.statusinfo.websocket.IncrementalStatusInfoListener
import io.smartdatalake.config.SdlConfigObject.ActionId
import io.smartdatalake.config.{ConfigLoader, ConfigParser, InstanceRegistry}
import io.smartdatalake.definitions.Environment
import io.smartdatalake.util.dag.{DAGException, ExceptionSeverity}
import io.smartdatalake.util.hdfs.PartitionValues
import io.smartdatalake.util.misc.{LogUtil, MemoryUtils, SerializableHadoopConfiguration, SmartDataLakeLogger}
import io.smartdatalake.workflow.ExecutionPhase.{Exec, ExecutionPhase, Init, Prepare}
import io.smartdatalake.workflow._
import io.smartdatalake.workflow.action.RuntimeEventState.RuntimeEventState
import io.smartdatalake.workflow.action.{Action, DataFrameActionImpl, RuntimeInfo, SDLExecutionId}
import io.smartdatalake.workflow.dataframe.spark.SparkSubFeed
import org.apache.hadoop.conf.Configuration
import org.apache.spark.sql.SparkSession
import scopt.{OParser, OParserBuilder}

import java.io.File
import java.time.{Duration, LocalDateTime}
import scala.annotation.tailrec
import scala.util.Try

trait SmartDataLakeBuilderConfigTrait[R] {
  //All builder functions for all fields
  def withfeedSel(value: String): R

  def withapplicationName(value: Option[String]): R

  def withconfiguration(value: Option[Seq[String]]): R

  def withmaster(value: Option[String]): R

  def withdeployMode(value: Option[String]): R

  def withusername(value: Option[String]): R

  def withkerberosDomain(value: Option[String]): R

  def withkeytabPath(value: Option[File]): R

  def withpartitionValues(value: Option[Seq[PartitionValues]]): R

  def withmultiPartitionValues(value: Option[Seq[PartitionValues]]): R

  def withparallelism(value: Int): R

  def withstatePath(value: Option[String]): R

  def withoverrideJars(value: Option[Seq[String]]): R

  def withtest(value: Option[TestMode.Value]): R

  def withstreaming(value: Boolean): R

  //All fieldnames of the corresponding case class
  def feedSel: String = null

  def applicationName: Option[String] = None

  def configuration: Option[Seq[String]] = None

  def master: Option[String] = None

  def deployMode: Option[String] = None

  def username: Option[String] = None

  def kerberosDomain: Option[String] = None

  def keytabPath: Option[File] = None

  def partitionValues: Option[Seq[PartitionValues]] = None

  def multiPartitionValues: Option[Seq[PartitionValues]] = None

  def parallelism: Int = 1

  def statePath: Option[String] = None

  def overrideJars: Option[Seq[String]] = None

  def test: Option[TestMode.Value] = None

  def streaming: Boolean = false
}

/**
 * This case class represents a default configuration for the App.
 * It is populated by parsing command-line arguments.
 * It also specifies default values.
 *
 * @param feedSel         Expressions to select the actions to execute. See [[AppUtil.filterActionList()]] or commandline help for syntax description.
 * @param applicationName Application name.
 * @param configuration   One or multiple configuration files or directories containing configuration files, separated by comma.
 * @param master          The Spark master URL passed to SparkContext when in local mode.
 * @param deployMode      The Spark deploy mode passed to SparkContext when in local mode.
 * @param username        Kerberos user name (`username`@`kerberosDomain`) for local mode.
 * @param kerberosDomain  Kerberos domain (`username`@`kerberosDomain`) for local mode.
 * @param keytabPath      Path to Kerberos keytab file for local mode.
 * @param test            Run in test mode:
 *                        - "config": validate configuration
 *                        - "dry-run": execute "prepare" and "init" phase to check environment
 */
case class SmartDataLakeBuilderConfig(override val feedSel: String = null,
                                      override val applicationName: Option[String] = None,
                                      override val configuration: Option[Seq[String]] = None,
                                      override val master: Option[String] = None,
                                      override val deployMode: Option[String] = None,
                                      override val username: Option[String] = None,
                                      override val kerberosDomain: Option[String] = None,
                                      override val keytabPath: Option[File] = None,
                                      override val partitionValues: Option[Seq[PartitionValues]] = None,
                                      override val multiPartitionValues: Option[Seq[PartitionValues]] = None,
                                      override val parallelism: Int = 1,
                                      override val statePath: Option[String] = None,
                                      override val overrideJars: Option[Seq[String]] = None,
                                      override val test: Option[TestMode.Value] = None,
                                      override val streaming: Boolean = false
                                     ) extends SmartDataLakeBuilderConfigTrait[SmartDataLakeBuilderConfig] {

  def validate(): Unit = {
    assert(!applicationName.exists(_.contains({
      HadoopFileActionDAGRunStateStore.fileNamePartSeparator
    })), s"Application name must not contain character '${HadoopFileActionDAGRunStateStore.fileNamePartSeparator}' ($applicationName)")
    assert(!master.contains("yarn") || deployMode.nonEmpty, "spark deploy-mode must be set if spark master=yarn")
    assert(partitionValues.isEmpty || multiPartitionValues.isEmpty, "partitionValues and multiPartitionValues cannot be defined at the same time")
    assert(statePath.isEmpty || applicationName.isDefined, "application name must be defined if state path is set")
    assert(!streaming || statePath.isDefined, "state path must be set if streaming is enabled")
  }

  def getPartitionValues: Option[Seq[PartitionValues]] = partitionValues.orElse(multiPartitionValues)

  val appName: String = applicationName.getOrElse(feedSel)

  def isDryRun: Boolean = test.contains(TestMode.DryRun)
  override def withfeedSel(value: String): SmartDataLakeBuilderConfig = copy(feedSel = value)

  override def withapplicationName(value: Option[String]): SmartDataLakeBuilderConfig = copy(applicationName = value)

  override def withconfiguration(value: Option[Seq[String]]): SmartDataLakeBuilderConfig = copy(configuration = value)

  override def withmaster(value: Option[String]): SmartDataLakeBuilderConfig = copy(master = value)

  override def withdeployMode(value: Option[String]): SmartDataLakeBuilderConfig = copy(deployMode = value)

  override def withusername(value: Option[String]): SmartDataLakeBuilderConfig = copy(username = value)

  override def withkerberosDomain(value: Option[String]): SmartDataLakeBuilderConfig = copy(kerberosDomain = value)

  override def withkeytabPath(value: Option[File]): SmartDataLakeBuilderConfig = copy(keytabPath = value)

  override def withpartitionValues(value: Option[Seq[PartitionValues]]): SmartDataLakeBuilderConfig = copy(partitionValues = value)

  override def withmultiPartitionValues(value: Option[Seq[PartitionValues]]): SmartDataLakeBuilderConfig = copy(multiPartitionValues = value)

  override def withparallelism(value: Int): SmartDataLakeBuilderConfig = copy(parallelism = value)

  override def withstatePath(value: Option[String]): SmartDataLakeBuilderConfig = copy(statePath = value)

  override def withoverrideJars(value: Option[Seq[String]]): SmartDataLakeBuilderConfig = copy(overrideJars = value)

  override def withtest(value: Option[TestMode.Value]): SmartDataLakeBuilderConfig = copy(test = value)

  override def withstreaming(value: Boolean): SmartDataLakeBuilderConfig = copy(streaming = value)
}

object TestMode extends Enumeration {
  type TestMode = Value

  /**
   * Test if config is valid.
   * Note that this only parses and validates the configuration. No attempts are made to check the environment (e.g. connection informations...).
   */
  val Config: app.TestMode.Value = Value("config")

  /**
   * Test the environment if connections can be initalized and spark lineage can be created.
   * Note that no changes are made to the environment if possible.
   * The test executes "prepare" and "init" phase, but not the "exec" phase of an SDLB run.
   */
  val DryRun: app.TestMode.Value = Value("dry-run")
}

/**
 * Abstract Smart Data Lake Command Line Application.
 */
abstract class SmartDataLakeBuilder extends SmartDataLakeLogger {

  val appVersion: String = AppUtil.getManifestVersion.map("v" + _).getOrElse("develop") + ", sdlb-build-version: " + BuildVersionInfo.readBuildVersionInfo.getOrElse("unknown")
  val appType: String = getClass.getSimpleName.replaceAll("\\$$", "") // remove $ from object name and use it as appType

  /**
   * Create a new SDL configuration.
   *
   * Could be used in the future to set default values.
   *
   * @return a new, initialized [[SmartDataLakeBuilderConfig]].
   */
  //TODO what is the idea behind this? Can probably be removed
  def initConfigFromEnvironment: SmartDataLakeBuilderConfig = SmartDataLakeBuilderConfig()

  /**
   * InstanceRegistry instance
   */
  val instanceRegistry: InstanceRegistry = new InstanceRegistry()

  /**
   * The Parser defines how to extract the options from the command line args.
   * Subclasses SmartDataLakeBuilder can define additional options to be extracted.
   */

  protected def parserGeneric[R <: SmartDataLakeBuilderConfigTrait[R]](feedSelRequired: Boolean = true): OParser[_, R] = {
    val builder: OParserBuilder[R] = OParser.builder[R]
    import builder._

    val nonRequiredFeedselParser =
      opt[String]('f', "feed-sel")
        .action((arg, config) => config.withfeedSel(arg))
        .valueName("<operation?><prefix:?><regex>[,<operation?><prefix:?><regex>...]")
        .text(
          """Select actions to execute by one or multiple expressions separated by comma (,). Results from multiple expressions are combined from left to right.
            |Operations:
            |- pipe symbol (|): the two sets are combined by union operation (default)
            |- ampersand symbol (&): the two sets are combined by intersection operation
            |- minus symbol (-): the second set is subtracted from the first set
            |Prefixes:
            |- 'feeds': select actions where metadata.feed is matched by regex pattern (default)
            |- 'names': select actions where metadata.name is matched by regex pattern
            |- 'ids': select actions where id is matched by regex pattern
            |- 'layers': select actions where metadata.layer of all output DataObjects is matched by regex pattern
            |- 'startFromActionIds': select actions which with id is matched by regex pattern and any dependent action (=successors)
            |- 'endWithActionIds': select actions which with id is matched by regex pattern and their predecessors
            |- 'startFromDataObjectIds': select actions which have an input DataObject with id is matched by regex pattern and any dependent action (=successors)
            |- 'endWithDataObjectIds': select actions which have an output DataObject with id is matched by regex pattern and their predecessors
            |All matching is done case-insensitive.
            |Example: to filter action 'A' and its successors but only in layer L1 and L2, use the following pattern: "startFromActionIds:a,&layers:(l1|l2)"""".stripMargin)

    val requiredFeedselParser = nonRequiredFeedselParser.required()

    OParser.sequence(
      head(appType, s"$appVersion"),
      if(feedSelRequired) requiredFeedselParser else nonRequiredFeedselParser,
      opt[String]('n', "name")
        .action((arg, config) => config.withapplicationName(Some(arg)))
        .text("Optional name of the application. If not specified feed-sel is used."),
      opt[Seq[String]]('c', "config")
        .action((arg, config) => config.withconfiguration(Some(arg)))
        .valueName("<file1>[,<file2>...]")
        .text("One or multiple configuration files or directories containing configuration files, separated by comma. Entries must be valid Hadoop URIs or a special URI with scheme \"cp\" which is treated as classpath entry."),
      opt[String]("partition-values")
        .action((arg, config) => config.withpartitionValues(Some(PartitionValues.parseSingleColArg(arg))))
        .valueName(PartitionValues.singleColFormat)
        .text(s"Partition values to process for one single partition column."),
      opt[String]("multi-partition-values")
        .action((arg, config) => config.withpartitionValues(Some(PartitionValues.parseMultiColArg(arg))))
        .valueName(PartitionValues.multiColFormat)
        .text(s"Partition values to process for multiple partition columns."),
      opt[Unit]('s', "streaming")
        .action((_, config) => config.withstreaming(true))
        .text(s"Enable streaming mode for continuous processing."),
      opt[Int]("parallelism")
        .action((arg, config) => config.withparallelism(arg))
        .valueName("<int>")
        .text(s"Parallelism for DAG run."),
      opt[String]("state-path")
        .action((arg, config) => config.withstatePath(Some(arg)))
        .valueName("<path>")
        .text(s"Path to save run state files. Must be set to enable recovery in case of failures."),
      opt[Seq[String]]("override-jars")
        .action((arg, config) => config.withoverrideJars(Some(arg)))
        .valueName("<jar1>[,<jar2>...]")
        .text("Comma separated list of jar filenames for child-first class loader. The jars must be present in classpath."),
      opt[String]("test")
        .action((arg, config) => config.withtest(Some(TestMode.withName(arg))))
        .valueName("<config|dry-run>")
        .text("Run in test mode: config -> validate configuration, dry-run -> execute prepare- and init-phase only to check environment and spark lineage"),
      help("help").text("Display the help text."),
      version("version").text("Display version information.")
    )

  }

  protected val parser: OParser[_, SmartDataLakeBuilderConfig] = {

    val builder = OParser.builder[SmartDataLakeBuilderConfig]

    import builder._

    OParser.sequence(
      programName(appType),
      head(appType, s"$appVersion"),
      parserGeneric()
    )
  }

  /**
   * Run the application with the provided configuration.
   *
   * @param appConfig Application configuration (parsed from command line).
   */
  def run(appConfig: SmartDataLakeBuilderConfig): Map[RuntimeEventState, Int] = {
    val stats = try {
      // invoke SDLPlugin if configured
      Environment.sdlPlugin.foreach(_.startup())
      // create default hadoop configuration, as we did not yet load custom spark/hadoop properties
      implicit val defaultHadoopConf: Configuration = new Configuration()
      // handle state if defined
      if (appConfig.statePath.isDefined && !appConfig.isDryRun) {
        assert(appConfig.applicationName.nonEmpty, "Application name must be defined if statePath is set")
        // check if latest run succeeded
        val appName = appConfig.applicationName.get
        val stateStore = HadoopFileActionDAGRunStateStore(appConfig.statePath.get, appName, defaultHadoopConf)
        val latestRunId = stateStore.getLatestRunId
        if (latestRunId.isDefined) {
          val latestStateId = stateStore.getLatestStateId(latestRunId)
            .getOrElse(throw new IllegalStateException(s"State for last runId=$latestRunId not found"))
          val latestRunState = stateStore.recoverRunState(latestStateId)
          if (latestRunState.isFailed) {
            // start recovery
            assert(appConfig == latestRunState.appConfig, s"There is a failed run to be recovered. Either you clean-up this state fail or the command line parameters given must match the parameters of the run to be recovered (${latestRunState.appConfig}")
            recoverRun(appConfig, stateStore, latestRunState)._2
          } else {
            val nextExecutionId = SDLExecutionId(latestRunState.runId + 1)
            startRun(appConfig, executionId = nextExecutionId, dataObjectsState = latestRunState.getDataObjectsState, stateStore = Some(stateStore))._2
          }
        } else {
          startRun(appConfig, stateStore = Some(stateStore))._2
        }
      } else startRun(appConfig)._2
    } catch {
      case e: Exception =>
        // try shutdown but catch potential exception
        Try(shutdown)
        // throw original exception
        throw e
    }
    shutdown
    // return
    stats
  }

  /**
   * Execute shutdown/cleanup tasks before SDLB job stops.
   */
  private def shutdown: Unit = {
    // make sure memory logger timer task is stopped
    MemoryUtils.stopMemoryLogger()

    // invoke SDLPlugin if configured
    Environment.sdlPlugin.foreach(_.shutdown())

    //Environment._globalConfig can be null here if global contains superfluous entries
    val stopStatusInfoServer = Option(Environment._globalConfig).flatMap(_.statusInfo.map(_.stopOnEnd)).getOrElse(false)
    if (stopStatusInfoServer) {
      StatusInfoServer.stop()
    }
  }

  /**
   * Recover previous failed run.
   */
  private[smartdatalake] def recoverRun[S <: StateId](appConfig: SmartDataLakeBuilderConfig, stateStore: ActionDAGRunStateStore[S], runState: ActionDAGRunState)(implicit hadoopConf: Configuration): (Seq[SubFeed], Map[RuntimeEventState, Int]) = {
    logger.info(s"recovering application ${appConfig.applicationName.get} runId=${runState.runId} lastAttemptId=${runState.attemptId}")
    // skip all succeeded actions
    val actionsToSkip = runState.actionsState
      .filter { case (id, info) => info.hasCompleted }
    val initialSubFeeds = actionsToSkip.flatMap(_._2.results.map(_.subFeed)).toSeq
    // get latest DataObject state and overwrite with current DataObject state
    val lastStateId = stateStore.getLatestStateId(Some(runState.runId - 1))
    val lastRunState = lastStateId.map(stateStore.recoverRunState)
    val dataObjectsState = (lastRunState.map(_.getDataObjectsState.map(_.getEntry).toMap).getOrElse(Map()) ++ runState.getDataObjectsState.map(_.getEntry).toMap).values.toSeq
    // start run, increase attempt counter
    val recoveryExecutionId = SDLExecutionId(runState.runId, runState.attemptId + 1)
    startRun(runState.appConfig, recoveryExecutionId, runState.runStartTime, actionsToSkip = actionsToSkip, initialSubFeeds = initialSubFeeds, dataObjectsState = dataObjectsState, stateStore = Some(stateStore))
  }

  /**
   * Start a simulation run.
   * This executes the DAG and returns all SubFeeds including the transformed DataFrames.
   * Only prepare and init phase are executed.
   * Actions and DataObjects needed have to be provided through implicit instanceRegistry parameter.
   * The Actions to execute are selected by appConfig.feedSel attribute.
   *
   * Note: this only works with DataFrameActions of the same SubFeed type, e.g. SparkSubFeed.
   *
<<<<<<< HEAD
   * Note: this only works with SparkActions for now
   *
   * @param appConfig        application configuration
   * @param initialSubFeeds  initial subfeeds for DataObjects at the beginning of the DAG
=======
   * @param appConfig application configuration
   * @param initialSubFeeds initial subfeeds for DataObjects at the beginning of the DAG
>>>>>>> 39aca81e
   * @param dataObjectsState state for incremental DataObjects
   * @param failOnMissingInputSubFeeds if true (default) all initial SubFeeds have to be provided in parameter `initialSubFeeds`. See also [[Environment.failSimulationOnMissingInputSubFeeds]].
   * @return tuple of list of final subfeeds and statistics (action count per RuntimeEventState)
   */
<<<<<<< HEAD
  def startSimulation(appConfig: SmartDataLakeBuilderConfig, initialSubFeeds: Seq[SparkSubFeed], dataObjectsState: Seq[DataObjectState] = Seq())(implicit instanceRegistry: InstanceRegistry, session: SparkSession): (Seq[SparkSubFeed], Map[RuntimeEventState, Int]) = {
=======
  def startSimulation(appConfig: SmartDataLakeBuilderConfig, initialSubFeeds: Seq[SparkSubFeed], dataObjectsState: Seq[DataObjectState] = Seq(), failOnMissingInputSubFeeds: Boolean = true)(implicit instanceRegistry: InstanceRegistry, session: SparkSession): (Seq[DataFrameSubFeed], Map[RuntimeEventState,Int]) = {
    Environment._failSimulationOnMissingInputSubFeeds = Some(failOnMissingInputSubFeeds)
>>>>>>> 39aca81e
    implicit val hadoopConf: Configuration = session.sparkContext.hadoopConfiguration
    val (subFeeds, stats) = exec(appConfig, SDLExecutionId.executionId1, runStartTime = LocalDateTime.now, attemptStartTime = LocalDateTime.now, actionsToSkip = Map(), initialSubFeeds = initialSubFeeds, dataObjectsState = dataObjectsState, stateStore = None, stateListeners = Seq(), simulation = true, globalConfig = GlobalConfig())
    (subFeeds.map(_.asInstanceOf[SparkSubFeed]), stats)
  }

  /**
   * Similar to [[startSimulation]], but Actions and DataObjects are parsed from config files defined through appConfig.configuration attribute.
   */
<<<<<<< HEAD
  def startSimulationWithConfigFile(appConfig: SmartDataLakeBuilderConfig, initialSubFeeds: Seq[SparkSubFeed], dataObjectsState: Seq[DataObjectState] = Seq())(session: SparkSession): (Seq[SparkSubFeed], Map[RuntimeEventState, Int]) = {
    loadConfigIntoInstanceRegistry(appConfig, session)
    startSimulation(appConfig, initialSubFeeds, dataObjectsState)(this.instanceRegistry, session)
  }

  def loadConfigIntoInstanceRegistry(appConfig: SmartDataLakeBuilderConfig, session: SparkSession): Unit = {
    val config = ConfigLoader.loadConfigFromFilesystem(appConfig.configuration.get, session.sparkContext.hadoopConfiguration)
    ConfigParser.parse(config, this.instanceRegistry)
=======
  def startSimulationWithConfigFile(appConfig: SmartDataLakeBuilderConfig, initialSubFeeds: Seq[SparkSubFeed], dataObjectsState: Seq[DataObjectState] = Seq(), failOnMissingInputSubFeeds: Boolean = true)(session: SparkSession): (Seq[DataFrameSubFeed], Map[RuntimeEventState,Int]) = {
    val config = ConfigLoader.loadConfigFromFilesystem(appConfig.configuration.get, session.sparkContext.hadoopConfiguration)
    ConfigParser.parse(config, this.instanceRegistry)
    startSimulation(appConfig, initialSubFeeds, dataObjectsState, failOnMissingInputSubFeeds)(this.instanceRegistry, session)
>>>>>>> 39aca81e
  }

  /**
   * Start run.
   * @return tuple of list of final subfeeds and statistics (action count per RuntimeEventState)
   */
  private[smartdatalake] def startRun(appConfig: SmartDataLakeBuilderConfig, executionId: SDLExecutionId = SDLExecutionId.executionId1, runStartTime: LocalDateTime = LocalDateTime.now, attemptStartTime: LocalDateTime = LocalDateTime.now, actionsToSkip: Map[ActionId, RuntimeInfo] = Map(), initialSubFeeds: Seq[SubFeed] = Seq(), dataObjectsState: Seq[DataObjectState] = Seq(), stateStore: Option[ActionDAGRunStateStore[_]] = None, simulation: Boolean = false)(implicit hadoopConf: Configuration): (Seq[SubFeed], Map[RuntimeEventState, Int]) = {

    // validate application config
    appConfig.validate()

    // log start parameters
    logger.info(s"Starting run: runId=${executionId.runId} attemptId=${executionId.attemptId} feedSel=${appConfig.feedSel} appName=${appConfig.appName} streaming=${appConfig.streaming} test=${appConfig.test} givenPartitionValues=${appConfig.getPartitionValues.map(x => "(" + x.mkString(",") + ")").getOrElse("None")}")
    logger.debug(s"Environment: " + sys.env.map(x => x._1 + "=" + x._2).mkString(" "))
    logger.debug(s"System properties: " + sys.props.toMap.map(x => x._1 + "=" + x._2).mkString(" "))

    // load config
    val config: Config = appConfig.configuration match {
      case Some(configuration) => ConfigLoader.loadConfigFromFilesystem(configuration.map(_.trim), hadoopConf)
      case None => ConfigLoader.loadConfigFromClasspath
    }
    require(config.hasPath("actions"), s"No configuration parsed or it does not have a section called actions")
    require(config.hasPath("dataObjects"), s"No configuration parsed or it does not have a section called dataObjects")

    // parse global config
    val globalConfig = GlobalConfig.from(config)
    Environment._globalConfig = globalConfig

    // parse config objects
    ConfigParser.parse(config, instanceRegistry) // share instance registry for custom code
    // Attention: if JVM is shared between different SDL jobs (e.g. Databricks cluster), this overrides values from earlier jobs!
    Environment._instanceRegistry = instanceRegistry

    val snapshotListener = new SnapshotStatusInfoListener()
    val incrementalListener = new IncrementalStatusInfoListener()
    val statusInfoListeners =
      if (Environment._globalConfig.statusInfo.isDefined)
        Seq(snapshotListener, incrementalListener)
      else Nil

    val stateListeners =
      globalConfig.stateListeners.map(_.listener) ++ Environment._additionalStateListeners ++ statusInfoListeners

    if (Environment._globalConfig.statusInfo.isDefined) {
      StatusInfoServer.start(snapshotListener, incrementalListener, Environment._globalConfig.statusInfo.get)
    }
    exec(appConfig, executionId, runStartTime, attemptStartTime, actionsToSkip, initialSubFeeds, dataObjectsState, stateStore, stateListeners, simulation, globalConfig)(instanceRegistry)
  }

  private[smartdatalake] def exec(appConfig: SmartDataLakeBuilderConfig, executionId: SDLExecutionId, runStartTime: LocalDateTime, attemptStartTime: LocalDateTime, actionsToSkip: Map[ActionId, RuntimeInfo], initialSubFeeds: Seq[SubFeed], dataObjectsState: Seq[DataObjectState], stateStore: Option[ActionDAGRunStateStore[_]], stateListeners: Seq[StateListener], simulation: Boolean, globalConfig: GlobalConfig)(implicit instanceRegistry: InstanceRegistry): (Seq[SubFeed], Map[RuntimeEventState, Int]) = {

    // select actions by feedSel
    val actionsSelected = AppUtil.filterActionList(appConfig.feedSel, instanceRegistry.getActions.toSet).toSeq
    require(actionsSelected.nonEmpty, s"No action matched the given feed selector: ${appConfig.feedSel}. At least one action needs to be selected.")
    logger.info(s"selected actions ${actionsSelected.map(_.id).mkString(", ")}")
    if (appConfig.test.contains(TestMode.Config)) { // stop here if only config check
      logger.info(s"${appConfig.test.get}-Test successfull")
      return (Seq(), Map())
    }

    // filter actions to skip
    val actionIdsSelected = actionsSelected.map(_.id)
    val actionIdsToSkip = actionsToSkip.keys.toSeq
    val missingActionsToSkip = actionIdsToSkip.filterNot(id => actionIdsSelected.contains(id))
    if (missingActionsToSkip.nonEmpty) logger.warn(s"actions to skip ${missingActionsToSkip.mkString(" ,")} not found in selected actions")
    val actionIdsSkipped = actionIdsSelected.filter(id => actionIdsToSkip.contains(id))
    val actionsToExec = actionsSelected.filterNot(action => actionIdsToSkip.contains(action.id))
    if (actionsToExec.isEmpty) logger.warn(s"No actions to execute. All selected actions are skipped: ${actionIdsSkipped.mkString(", ")}")
    else logger.info(s"actions to execute ${actionsToExec.map(_.id).mkString(", ")}" + (if (actionIdsSkipped.nonEmpty) s"; actions skipped ${actionIdsSkipped.mkString(", ")}" else ""))

    // create and execute DAG
    logger.info(s"starting application ${appConfig.appName} runId=${executionId.runId} attemptId=${executionId.attemptId}")
    val serializableHadoopConf = new SerializableHadoopConfiguration(globalConfig.getHadoopConfiguration)
    val context = ActionPipelineContext(appConfig.feedSel, appConfig.appName, executionId, instanceRegistry, referenceTimestamp = Some(LocalDateTime.now), appConfig, runStartTime, attemptStartTime, simulation, actionsSelected = actionIdsSelected, actionsSkipped = actionIdsSkipped, serializableHadoopConf = serializableHadoopConf, globalConfig = globalConfig)
    val actionDAGRun = ActionDAGRun(actionsToExec, actionsToSkip, appConfig.getPartitionValues.getOrElse(Seq()), appConfig.parallelism, initialSubFeeds, dataObjectsState, stateStore, stateListeners)(context)
    val finalSubFeeds = try {
      if (simulation) {
        // check action type
        val (dataFrameActions, otherActions) = actionsToExec.partition(_.isInstanceOf[DataFrameActionImpl])
        require(otherActions.isEmpty, s"Simulation needs all selected actions to be instances of DataFrameActionImpl. This is not the case for ${otherActions.map(_.id).mkString(", ")}")
        // check subFeedType
        val actionBySubFeedType = dataFrameActions.map(_.asInstanceOf[DataFrameActionImpl]).groupBy(_.subFeedType)
        require(actionBySubFeedType.size == 1, s"Simulation needs all selected actions to be instances of DataFrameActionImpl of the same subFeedType, e.g. SparkSubFeed. There are ${actionBySubFeedType.map{case (subFeedType, actions) => s"${actions.size} of ${actions.head.subFeedType.typeSymbol.name} (${actions.map(_.id).mkString(",")})"}.mkString(" and ")}")
        actionDAGRun.init(context)
      } else {
        actionDAGRun.prepare(context)
        actionDAGRun.init(context)
        if (appConfig.isDryRun) { // stop here if only dry-run
          logger.info(s"${appConfig.test.get}-Test successful")
          return (Seq(), Map())
        }
        execActionDAG(actionDAGRun, actionsSelected, context)
      }
    } catch {
      case ex: DAGException if ex.severity >= ExceptionSeverity.SKIPPED =>
        // don't fail on not severe exceptions like having no data to process
        logger.warn(s"At least one action is ${ex.severity}")
        Seq()
      case ex: Throwable if Environment.simplifyFinalExceptionLog =>
        // simplify stacktrace of exceptions thrown... filter all entries once an entry appears from monix (the parallel execution framework SDL uses)
        throw LogUtil.simplifyStackTrace(ex)
    }

    // return result statistics as string
    (finalSubFeeds, actionDAGRun.getStatistics)
  }
  private[smartdatalake] def agentExec(appConfig: SmartDataLakeBuilderConfig, phase: ExecutionPhase, executionId: SDLExecutionId = SDLExecutionId.executionId1, runStartTime: LocalDateTime = LocalDateTime.now(), attemptStartTime: LocalDateTime = LocalDateTime.now(), initialSubFeeds: Seq[SubFeed] = Seq(), dataObjectsState: Seq[DataObjectState]= Seq(), stateStore: Option[ActionDAGRunStateStore[_]] = None, stateListeners: Seq[StateListener] = Seq(), simulation: Boolean = false, globalConfig: GlobalConfig = GlobalConfig(enableHive = false))(implicit instanceRegistry: InstanceRegistry): Seq[SubFeed] = {
    // create and execute DAG
    val actionsToExecute = instanceRegistry.getActions
    logger.info(s"starting agentExecution ${appConfig.appName} runId=${executionId.runId} attemptId=${executionId.attemptId}")
    val serializableHadoopConf = new SerializableHadoopConfiguration(globalConfig.getHadoopConfiguration)
    val context = ActionPipelineContext(appConfig.feedSel, appConfig.appName, executionId, instanceRegistry, referenceTimestamp = Some(LocalDateTime.now), appConfig, runStartTime, attemptStartTime, simulation, actionsSelected = actionsToExecute.map(_.id), actionsSkipped = Nil, serializableHadoopConf = serializableHadoopConf, globalConfig = globalConfig)
    val actionDAGRun = ActionDAGRun(actionsToExecute, Map(), appConfig.getPartitionValues.getOrElse(Seq()), appConfig.parallelism, initialSubFeeds, dataObjectsState, stateStore, stateListeners)(context)

    phase match {
      case Prepare =>
        actionDAGRun.prepare(context)
        Nil
      case Init =>
        actionDAGRun.prepare(context)
        actionDAGRun.init(context)
      case Exec =>
        actionDAGRun.prepare(context)
        actionDAGRun.init(context)
        actionDAGRun.exec(context)
    }
  }

  /**
   * Execute one action DAG iteration and call recursion if streaming mode
   * Must be implemented with tail recursion to avoid stack overflow error for long running streaming jobs.
   */
  @tailrec
  final def execActionDAG(actionDAGRun: ActionDAGRun, actionsSelected: Seq[Action], context: ActionPipelineContext, lastStartTime: Option[LocalDateTime] = None): Seq[SubFeed] = {

    // handle skipped actions for next execution of streaming mode
    val nextExec: Option[(ActionDAGRun, ActionPipelineContext, Option[LocalDateTime])] = if (context.appConfig.streaming && lastStartTime.nonEmpty && context.actionsSkipped.nonEmpty) {
      // we have to recreate the action DAG if there are skipped actions in the original DAG
      val newContext = context.copy(actionsSkipped = Seq())
      val newDag = ActionDAGRun(actionsSelected, Map[ActionId, RuntimeInfo](), context.appConfig.getPartitionValues.getOrElse(Seq()), context.appConfig.parallelism, actionDAGRun.initialSubFeeds, actionDAGRun.initialDataObjectsState, actionDAGRun.stateStore, actionDAGRun.stateListeners)(newContext)
      Some(newDag, newContext, None)
    } else {

      // wait for trigger interval
      lastStartTime.foreach { t =>
        val nextStartTime = t.plusSeconds(context.globalConfig.synchronousStreamingTriggerIntervalSec)
        val waitTimeSec = Duration.between(LocalDateTime.now, nextStartTime).getSeconds
        if (waitTimeSec > 0) {
          logger.info(s"sleeping $waitTimeSec seconds for synchronous streaming trigger interval")
          Thread.sleep(waitTimeSec * 1000)
        }
      }

      // execute DAG
      val startTime = LocalDateTime.now
      var finalRunState: ActionDAGRunState = null
      var subFeeds = try {
        actionDAGRun.exec(context)
      } finally {
        finalRunState = actionDAGRun.saveState(ExecutionPhase.Exec, changedActionId = None, isFinal = true)(context)
      }

      // Iterate execution in streaming mode
      if (context.appConfig.streaming) {
        if (actionsSelected.exists(!_.isAsynchronous)) {
          // if there are synchronous actions, we re-execute the dag
          if (!Environment.stopStreamingGracefully) {
            // increment runId only if not all actions are skipped
            val newContext = if (!finalRunState.isSkipped) {
              context.incrementRunId
            } else {
              logger.info(s"As all actions of run_id ${context.executionId.runId} are skipped, run_id is not incremented for next execution")
              context
            }
            // remove spark caches so that new data is read in next iteration
            //TODO: in the future it might be interesting to keep some DataFrames cached for performance reason...
            if (context.hasSparkSession) context.sparkSession.sqlContext.clearCache()
            // iterate execution
            // note that this re-executes also asynchronous actions - they have to handle by themself that they are already started
            Some(actionDAGRun.copy(executionId = newContext.executionId), newContext, Some(startTime))
          } else {
            if (actionsSelected.exists(_.isAsynchronous)) {
              if (context.hasSparkSession) {
                // stop active streaming queries
                context.sparkSession.streams.active.foreach(_.stop)
                // if there were exceptions, throw first one
                context.sparkSession.streams.awaitAnyTermination() // using awaitAnyTermination is the easiest way to throw exception of first streaming query terminated
              }
            }
            // otherwise everything went smooth
            logger.info("Stopped streaming gracefully")
            None
          }
        } else {
          // if there are no synchronous actions, we wait for termination of asynchronous streaming queries (if we don't wait, the main process will end and kill the streaming query threads...)
          if (!Environment.stopStreamingGracefully) {
            if (context.hasSparkSession) {
              context.sparkSession.streams.awaitAnyTermination()
              context.sparkSession.streams.active.foreach(_.stop) // stopping other streaming queries gracefully
            }
            actionDAGRun.saveState(ExecutionPhase.Exec, changedActionId = None, isFinal = true)(context) // notify about this asynchronous iteration
          } else {
            if (context.hasSparkSession) {
              context.sparkSession.streams.active.foreach(_.stop)
            }
            logger.info("Stopped streaming gracefully")
          }
          None
        }
      } else None
    }
    // execute tail recursion
    if (nextExec.isDefined) execActionDAG(nextExec.get._1, actionsSelected, nextExec.get._2, nextExec.get._3)
    else Seq()
  }
}<|MERGE_RESOLUTION|>--- conflicted
+++ resolved
@@ -406,35 +406,23 @@
    *
    * Note: this only works with DataFrameActions of the same SubFeed type, e.g. SparkSubFeed.
    *
-<<<<<<< HEAD
-   * Note: this only works with SparkActions for now
-   *
-   * @param appConfig        application configuration
-   * @param initialSubFeeds  initial subfeeds for DataObjects at the beginning of the DAG
-=======
    * @param appConfig application configuration
    * @param initialSubFeeds initial subfeeds for DataObjects at the beginning of the DAG
->>>>>>> 39aca81e
    * @param dataObjectsState state for incremental DataObjects
    * @param failOnMissingInputSubFeeds if true (default) all initial SubFeeds have to be provided in parameter `initialSubFeeds`. See also [[Environment.failSimulationOnMissingInputSubFeeds]].
    * @return tuple of list of final subfeeds and statistics (action count per RuntimeEventState)
    */
-<<<<<<< HEAD
-  def startSimulation(appConfig: SmartDataLakeBuilderConfig, initialSubFeeds: Seq[SparkSubFeed], dataObjectsState: Seq[DataObjectState] = Seq())(implicit instanceRegistry: InstanceRegistry, session: SparkSession): (Seq[SparkSubFeed], Map[RuntimeEventState, Int]) = {
-=======
   def startSimulation(appConfig: SmartDataLakeBuilderConfig, initialSubFeeds: Seq[SparkSubFeed], dataObjectsState: Seq[DataObjectState] = Seq(), failOnMissingInputSubFeeds: Boolean = true)(implicit instanceRegistry: InstanceRegistry, session: SparkSession): (Seq[DataFrameSubFeed], Map[RuntimeEventState,Int]) = {
     Environment._failSimulationOnMissingInputSubFeeds = Some(failOnMissingInputSubFeeds)
->>>>>>> 39aca81e
     implicit val hadoopConf: Configuration = session.sparkContext.hadoopConfiguration
     val (subFeeds, stats) = exec(appConfig, SDLExecutionId.executionId1, runStartTime = LocalDateTime.now, attemptStartTime = LocalDateTime.now, actionsToSkip = Map(), initialSubFeeds = initialSubFeeds, dataObjectsState = dataObjectsState, stateStore = None, stateListeners = Seq(), simulation = true, globalConfig = GlobalConfig())
     (subFeeds.map(_.asInstanceOf[SparkSubFeed]), stats)
   }
 
   /**
-   * Similar to [[startSimulation]], but Actions and DataObjects are parsed from config files defined through appConfig.configuration attribute.
-   */
-<<<<<<< HEAD
-  def startSimulationWithConfigFile(appConfig: SmartDataLakeBuilderConfig, initialSubFeeds: Seq[SparkSubFeed], dataObjectsState: Seq[DataObjectState] = Seq())(session: SparkSession): (Seq[SparkSubFeed], Map[RuntimeEventState, Int]) = {
+   * Starts a simulation run and registers all SDL first class objects that are defined in the config file which path is defined in parameter appConfig
+   */
+  def startSimulationWithConfigFile(appConfig: SmartDataLakeBuilderConfig, initialSubFeeds: Seq[SparkSubFeed], dataObjectsState: Seq[DataObjectState] = Seq())(session: SparkSession): (Seq[SubFeed], Map[RuntimeEventState, Int]) = {
     loadConfigIntoInstanceRegistry(appConfig, session)
     startSimulation(appConfig, initialSubFeeds, dataObjectsState)(this.instanceRegistry, session)
   }
@@ -442,12 +430,6 @@
   def loadConfigIntoInstanceRegistry(appConfig: SmartDataLakeBuilderConfig, session: SparkSession): Unit = {
     val config = ConfigLoader.loadConfigFromFilesystem(appConfig.configuration.get, session.sparkContext.hadoopConfiguration)
     ConfigParser.parse(config, this.instanceRegistry)
-=======
-  def startSimulationWithConfigFile(appConfig: SmartDataLakeBuilderConfig, initialSubFeeds: Seq[SparkSubFeed], dataObjectsState: Seq[DataObjectState] = Seq(), failOnMissingInputSubFeeds: Boolean = true)(session: SparkSession): (Seq[DataFrameSubFeed], Map[RuntimeEventState,Int]) = {
-    val config = ConfigLoader.loadConfigFromFilesystem(appConfig.configuration.get, session.sparkContext.hadoopConfiguration)
-    ConfigParser.parse(config, this.instanceRegistry)
-    startSimulation(appConfig, initialSubFeeds, dataObjectsState, failOnMissingInputSubFeeds)(this.instanceRegistry, session)
->>>>>>> 39aca81e
   }
 
   /**
