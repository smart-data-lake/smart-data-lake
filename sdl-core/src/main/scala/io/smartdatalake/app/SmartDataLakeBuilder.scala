--- conflicted
+++ resolved
@@ -26,12 +26,6 @@
 import io.smartdatalake.config.SdlConfigObject.ActionId
 import io.smartdatalake.config.{ConfigLoader, ConfigParser, InstanceRegistry}
 import io.smartdatalake.definitions.Environment
-<<<<<<< HEAD
-=======
-import io.smartdatalake.statusinfo.StatusInfoServer
-import io.smartdatalake.statusinfo.api.SnapshotStatusInfoListener
-import io.smartdatalake.statusinfo.websocket.IncrementalStatusInfoListener
->>>>>>> 9a197de4
 import io.smartdatalake.util.dag.{DAGException, ExceptionSeverity}
 import io.smartdatalake.util.hdfs.PartitionValues
 import io.smartdatalake.util.misc.{LogUtil, MemoryUtils, SerializableHadoopConfiguration, SmartDataLakeLogger}
@@ -79,18 +73,24 @@
                                       overrideJars: Option[Seq[String]] = None,
                                       test: Option[TestMode.Value] = None,
                                       streaming: Boolean = false
-                                ) {
+                                     ) {
   def validate(): Unit = {
-    assert(!applicationName.exists(_.contains({HadoopFileActionDAGRunStateStore.fileNamePartSeparator})), s"Application name must not contain character '${HadoopFileActionDAGRunStateStore.fileNamePartSeparator}' ($applicationName)")
+    assert(!applicationName.exists(_.contains({
+      HadoopFileActionDAGRunStateStore.fileNamePartSeparator
+    })), s"Application name must not contain character '${HadoopFileActionDAGRunStateStore.fileNamePartSeparator}' ($applicationName)")
     assert(!master.contains("yarn") || deployMode.nonEmpty, "spark deploy-mode must be set if spark master=yarn")
     assert(partitionValues.isEmpty || multiPartitionValues.isEmpty, "partitionValues and multiPartitionValues cannot be defined at the same time")
     assert(statePath.isEmpty || applicationName.isDefined, "application name must be defined if state path is set")
     assert(!streaming || statePath.isDefined, "state path must be set if streaming is enabled")
   }
+
   def getPartitionValues: Option[Seq[PartitionValues]] = partitionValues.orElse(multiPartitionValues)
+
   val appName: String = applicationName.getOrElse(feedSel)
+
   def isDryRun: Boolean = test.contains(TestMode.DryRun)
 }
+
 object TestMode extends Enumeration {
   type TestMode = Value
 
@@ -115,7 +115,7 @@
 
   // read version from package manifest (not defined if project is executed in IntellJ)
   val appVersion: String = Option(getClass.getPackage.getImplementationVersion).getOrElse("develop")
-  val appType: String = getClass.getSimpleName.replaceAll("\\$$","") // remove $ from object name and use it as appType
+  val appType: String = getClass.getSimpleName.replaceAll("\\$$", "") // remove $ from object name and use it as appType
 
   /**
    * Create a new SDL configuration.
@@ -141,9 +141,10 @@
     head(appType, appVersion)
     opt[String]('f', "feed-sel")
       .required
-      .action( (arg, config) => config.copy(feedSel = arg) )
+      .action((arg, config) => config.copy(feedSel = arg))
       .valueName("<operation?><prefix:?><regex>[,<operation?><prefix:?><regex>...]")
-      .text("""Select actions to execute by one or multiple expressions separated by comma (,). Results from multiple expressions are combined from left to right.
+      .text(
+        """Select actions to execute by one or multiple expressions separated by comma (,). Results from multiple expressions are combined from left to right.
           |Operations:
           |- pipe symbol (|): the two sets are combined by union operation (default)
           |- ampersand symbol (&): the two sets are combined by intersection operation
@@ -160,10 +161,10 @@
           |All matching is done case-insensitive.
           |Example: to filter action 'A' and its successors but only in layer L1 and L2, use the following pattern: "startFromActionIds:a,&layers:(l1|l2)"""".stripMargin)
     opt[String]('n', "name")
-      .action( (arg, config) => config.copy(applicationName = Some(arg)) )
+      .action((arg, config) => config.copy(applicationName = Some(arg)))
       .text("Optional name of the application. If not specified feed-sel is used.")
     opt[Seq[String]]('c', "config")
-      .action( (arg, config) => config.copy(configuration = Some(arg)) )
+      .action((arg, config) => config.copy(configuration = Some(arg)))
       .valueName("<file1>[,<file2>...]")
       .text("One or multiple configuration files or directories containing configuration files, separated by comma. Entries must be valid Hadoop URIs or a special URI with scheme \"cp\" which is treated as classpath entry.")
     opt[String]("partition-values")
@@ -203,7 +204,7 @@
    *
    * This method parses command line arguments and creates the corresponding [[SmartDataLakeBuilderConfig]]
    *
-   * @param args an Array of command line arguments.
+   * @param args   an Array of command line arguments.
    * @param config a configuration initialized with default values.
    * @return a new configuration with default values overwritten from the supplied command line arguments.
    */
@@ -216,7 +217,7 @@
    *
    * @param appConfig Application configuration (parsed from command line).
    */
-  def run(appConfig: SmartDataLakeBuilderConfig): Map[RuntimeEventState,Int] = try {
+  def run(appConfig: SmartDataLakeBuilderConfig): Map[RuntimeEventState, Int] = try {
     // invoke SDLPlugin if configured
     Environment.sdlPlugin.foreach(_.startup())
     // create default hadoop configuration, as we did not yet load custom spark/hadoop properties
@@ -261,14 +262,14 @@
   /**
    * Recover previous failed run.
    */
-  private[smartdatalake] def recoverRun[S<:StateId](appConfig: SmartDataLakeBuilderConfig, stateStore: ActionDAGRunStateStore[S], runState: ActionDAGRunState)(implicit hadoopConf: Configuration): (Seq[SubFeed], Map[RuntimeEventState,Int]) = {
+  private[smartdatalake] def recoverRun[S <: StateId](appConfig: SmartDataLakeBuilderConfig, stateStore: ActionDAGRunStateStore[S], runState: ActionDAGRunState)(implicit hadoopConf: Configuration): (Seq[SubFeed], Map[RuntimeEventState, Int]) = {
     logger.info(s"recovering application ${appConfig.applicationName.get} runId=${runState.runId} lastAttemptId=${runState.attemptId}")
     // skip all succeeded actions
     val actionsToSkip = runState.actionsState
-      .filter { case (id,info) => info.hasCompleted }
+      .filter { case (id, info) => info.hasCompleted }
     val initialSubFeeds = actionsToSkip.flatMap(_._2.results.map(_.subFeed)).toSeq
     // get latest DataObject state and overwrite with current DataObject state
-    val lastStateId = stateStore.getLatestStateId(Some(runState.runId-1))
+    val lastStateId = stateStore.getLatestStateId(Some(runState.runId - 1))
     val lastRunState = lastStateId.map(stateStore.recoverRunState)
     val dataObjectsState = (lastRunState.map(_.getDataObjectsState.map(_.getEntry).toMap).getOrElse(Map()) ++ runState.getDataObjectsState.map(_.getEntry).toMap).values.toSeq
     // start run, increase attempt counter
@@ -283,12 +284,13 @@
    * All initial subfeeds must be provided as input.
    *
    * Note: this only works with SparkActions for now
-   * @param appConfig application configuration
-   * @param initialSubFeeds initial subfeeds for DataObjects at the beginning of the DAG
+   *
+   * @param appConfig        application configuration
+   * @param initialSubFeeds  initial subfeeds for DataObjects at the beginning of the DAG
    * @param dataObjectsState state for incremental DataObjects
    * @return tuple of list of final subfeeds and statistics (action count per RuntimeEventState)
    */
-  def startSimulation(appConfig: SmartDataLakeBuilderConfig, initialSubFeeds: Seq[SparkSubFeed], dataObjectsState: Seq[DataObjectState] = Seq())(implicit instanceRegistry: InstanceRegistry, session: SparkSession): (Seq[SparkSubFeed], Map[RuntimeEventState,Int]) = {
+  def startSimulation(appConfig: SmartDataLakeBuilderConfig, initialSubFeeds: Seq[SparkSubFeed], dataObjectsState: Seq[DataObjectState] = Seq())(implicit instanceRegistry: InstanceRegistry, session: SparkSession): (Seq[SparkSubFeed], Map[RuntimeEventState, Int]) = {
     implicit val hadoopConf: Configuration = session.sparkContext.hadoopConfiguration
     val (subFeeds, stats) = exec(appConfig, SDLExecutionId.executionId1, runStartTime = LocalDateTime.now, attemptStartTime = LocalDateTime.now, actionsToSkip = Map(), initialSubFeeds = initialSubFeeds, dataObjectsState = dataObjectsState, stateStore = None, stateListeners = Seq(), simulation = true, globalConfig = GlobalConfig())
     (subFeeds.map(_.asInstanceOf[SparkSubFeed]), stats)
@@ -296,15 +298,16 @@
 
   /**
    * Start run.
+   *
    * @return tuple of list of final subfeeds and statistics (action count per RuntimeEventState)
    */
-  private[smartdatalake] def startRun(appConfig: SmartDataLakeBuilderConfig, executionId: SDLExecutionId = SDLExecutionId.executionId1, runStartTime: LocalDateTime = LocalDateTime.now, attemptStartTime: LocalDateTime = LocalDateTime.now, actionsToSkip: Map[ActionId, RuntimeInfo] = Map(), initialSubFeeds: Seq[SubFeed] = Seq(), dataObjectsState: Seq[DataObjectState] = Seq(), stateStore: Option[ActionDAGRunStateStore[_]] = None, simulation: Boolean = false)(implicit hadoopConf: Configuration) : (Seq[SubFeed], Map[RuntimeEventState,Int]) = {
+  private[smartdatalake] def startRun(appConfig: SmartDataLakeBuilderConfig, executionId: SDLExecutionId = SDLExecutionId.executionId1, runStartTime: LocalDateTime = LocalDateTime.now, attemptStartTime: LocalDateTime = LocalDateTime.now, actionsToSkip: Map[ActionId, RuntimeInfo] = Map(), initialSubFeeds: Seq[SubFeed] = Seq(), dataObjectsState: Seq[DataObjectState] = Seq(), stateStore: Option[ActionDAGRunStateStore[_]] = None, simulation: Boolean = false)(implicit hadoopConf: Configuration): (Seq[SubFeed], Map[RuntimeEventState, Int]) = {
 
     // validate application config
     appConfig.validate()
 
     // log start parameters
-    logger.info(s"Starting run: runId=${executionId.runId} attemptId=${executionId.attemptId} feedSel=${appConfig.feedSel} appName=${appConfig.appName} streaming=${appConfig.streaming} test=${appConfig.test} givenPartitionValues=${appConfig.getPartitionValues.map(x => "("+x.mkString(",")+")").getOrElse("None")}")
+    logger.info(s"Starting run: runId=${executionId.runId} attemptId=${executionId.attemptId} feedSel=${appConfig.feedSel} appName=${appConfig.appName} streaming=${appConfig.streaming} test=${appConfig.test} givenPartitionValues=${appConfig.getPartitionValues.map(x => "(" + x.mkString(",") + ")").getOrElse("None")}")
     logger.debug(s"Environment: " + sys.env.map(x => x._1 + "=" + x._2).mkString(" "))
     logger.debug(s"System properties: " + sys.props.toMap.map(x => x._1 + "=" + x._2).mkString(" "))
 
@@ -332,16 +335,6 @@
         Seq(snapshotListener, incrementalListener)
       else Nil
 
-<<<<<<< HEAD
-    val snapshotListener = new SnapshotStatusInfoListener()
-    val incrementalListener = new IncrementalStatusInfoListener()
-    val statusInfoListeners =
-      if (Environment._globalConfig.statusInfo.isDefined)
-        Seq(snapshotListener, incrementalListener)
-      else Nil
-
-=======
->>>>>>> 9a197de4
     val stateListeners =
       globalConfig.stateListeners.map(_.listener) ++ Environment._additionalStateListeners ++ statusInfoListeners
 
@@ -351,7 +344,7 @@
     exec(appConfig, executionId, runStartTime, attemptStartTime, actionsToSkip, initialSubFeeds, dataObjectsState, stateStore, stateListeners, simulation, globalConfig)(instanceRegistry)
   }
 
-  private[smartdatalake] def exec(appConfig: SmartDataLakeBuilderConfig, executionId: SDLExecutionId, runStartTime: LocalDateTime, attemptStartTime: LocalDateTime, actionsToSkip: Map[ActionId, RuntimeInfo], initialSubFeeds: Seq[SubFeed], dataObjectsState: Seq[DataObjectState], stateStore: Option[ActionDAGRunStateStore[_]], stateListeners: Seq[StateListener], simulation: Boolean, globalConfig: GlobalConfig)(implicit instanceRegistry: InstanceRegistry) : (Seq[SubFeed], Map[RuntimeEventState,Int]) = {
+  private[smartdatalake] def exec(appConfig: SmartDataLakeBuilderConfig, executionId: SDLExecutionId, runStartTime: LocalDateTime, attemptStartTime: LocalDateTime, actionsToSkip: Map[ActionId, RuntimeInfo], initialSubFeeds: Seq[SubFeed], dataObjectsState: Seq[DataObjectState], stateStore: Option[ActionDAGRunStateStore[_]], stateListeners: Seq[StateListener], simulation: Boolean, globalConfig: GlobalConfig)(implicit instanceRegistry: InstanceRegistry): (Seq[SubFeed], Map[RuntimeEventState, Int]) = {
 
     // select actions by feedSel
     val actionsSelected = AppUtil.filterActionList(appConfig.feedSel, instanceRegistry.getActions.toSet).toSeq
@@ -365,10 +358,10 @@
     // filter actions to skip
     val actionIdsSelected = actionsSelected.map(_.id)
     val actionIdsToSkip = actionsToSkip.keys.toSeq
-    val missingActionsToSkip = actionIdsToSkip.filterNot( id => actionIdsSelected.contains(id))
+    val missingActionsToSkip = actionIdsToSkip.filterNot(id => actionIdsSelected.contains(id))
     if (missingActionsToSkip.nonEmpty) logger.warn(s"actions to skip ${missingActionsToSkip.mkString(" ,")} not found in selected actions")
-    val actionIdsSkipped = actionIdsSelected.filter( id => actionIdsToSkip.contains(id))
-    val actionsToExec = actionsSelected.filterNot( action => actionIdsToSkip.contains(action.id))
+    val actionIdsSkipped = actionIdsSelected.filter(id => actionIdsToSkip.contains(id))
+    val actionsToExec = actionsSelected.filterNot(action => actionIdsToSkip.contains(action.id))
     require(actionsToExec.nonEmpty, s"No actions to execute. All selected actions are skipped (${actionIdsSkipped.mkString(", ")})")
     logger.info(s"actions to execute ${actionsToExec.map(_.id).mkString(", ")}" + (if (actionIdsSkipped.nonEmpty) s"; actions skipped ${actionIdsSkipped.mkString(", ")}" else ""))
 
@@ -412,7 +405,7 @@
   final def execActionDAG(actionDAGRun: ActionDAGRun, actionsSelected: Seq[Action], context: ActionPipelineContext, lastStartTime: Option[LocalDateTime] = None): Seq[SubFeed] = {
 
     // handle skipped actions for next execution of streaming mode
-    val nextExec: Option[(ActionDAGRun,ActionPipelineContext,Option[LocalDateTime])] = if (context.appConfig.streaming && lastStartTime.nonEmpty && context.actionsSkipped.nonEmpty) {
+    val nextExec: Option[(ActionDAGRun, ActionPipelineContext, Option[LocalDateTime])] = if (context.appConfig.streaming && lastStartTime.nonEmpty && context.actionsSkipped.nonEmpty) {
       // we have to recreate the action DAG if there are skipped actions in the original DAG
       val newContext = context.copy(actionsSkipped = Seq())
       val newDag = ActionDAGRun(actionsSelected, Map[ActionId, RuntimeInfo](), context.appConfig.getPartitionValues.getOrElse(Seq()), context.appConfig.parallelism, actionDAGRun.initialSubFeeds, actionDAGRun.initialDataObjectsState, actionDAGRun.stateStore, actionDAGRun.stateListeners)(newContext)
@@ -429,14 +422,14 @@
         }
       }
 
-    // execute DAG
-    val startTime = LocalDateTime.now
-    var finalRunState: ActionDAGRunState = null
-    var subFeeds = try {
-      actionDAGRun.exec(context)
-    } finally {
-      finalRunState = actionDAGRun.saveState(ExecutionPhase.Exec, changedActionId = None, isFinal = true)(context)
-    }
+      // execute DAG
+      val startTime = LocalDateTime.now
+      var finalRunState: ActionDAGRunState = null
+      var subFeeds = try {
+        actionDAGRun.exec(context)
+      } finally {
+        finalRunState = actionDAGRun.saveState(ExecutionPhase.Exec, changedActionId = None, isFinal = true)(context)
+      }
 
       // Iterate execution in streaming mode
       if (context.appConfig.streaming) {
