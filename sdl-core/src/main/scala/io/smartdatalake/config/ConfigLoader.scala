/*
 * Smart Data Lake - Build your data lake the smart way.
 *
 * Copyright © 2019-2020 ELCA Informatique SA (<https://www.elca.ch>)
 *
 * This program is free software: you can redistribute it and/or modify
 * it under the terms of the GNU General Public License as published by
 * the Free Software Foundation, either version 3 of the License, or
 * (at your option) any later version.
 *
 * This program is distributed in the hope that it will be useful,
 * but WITHOUT ANY WARRANTY; without even the implied warranty of
 * MERCHANTABILITY or FITNESS FOR A PARTICULAR PURPOSE.  See the
 * GNU General Public License for more details.
 *
 * You should have received a copy of the GNU General Public License
 * along with this program. If not, see <http://www.gnu.org/licenses/>.
 */
package io.smartdatalake.config

import com.typesafe.config.impl.Parseable
import com.typesafe.config.{Config, ConfigFactory, ConfigOrigin, ConfigParseOptions}
import io.smartdatalake.config.SdlConfigObject.{ActionId, ConnectionId, DataObjectId}
import io.smartdatalake.definitions.Environment
import io.smartdatalake.util.hdfs.HdfsUtil
import io.smartdatalake.util.hdfs.HdfsUtil.RemoteIteratorWrapper
import io.smartdatalake.util.misc.SmartDataLakeLogger
import org.apache.hadoop.conf.Configuration
import org.apache.hadoop.fs.{FileStatus, FileSystem, Path}

import java.io.{FileNotFoundException, InputStreamReader, Reader}
import scala.util.{Failure, Success, Try}

object ConfigLoader extends SmartDataLakeLogger {

  final val configFileExtensions: Set[String] = Set("conf", "json", "properties")

  /**
   * Load the configuration from classpath using the default behavior of typesafe Config.
   *
   * The order of loading is:
   *
   * 1. system properties
   * 2. all application.conf files on the classpath
   * 3. all application.json files on the classpath
   * 4. all application.properties files on the classpath
   * 5. all reference.conf files on the classpath.
   *
   * Configuration values take precedence in that order.
   *
   * @see [[https://github.com/lightbend/config#standard-behavior]] for more details.
   *
   * @return the parsed, combined, and resolved configuration.
   */
  def loadConfigFromClasspath: Config = ConfigFactory.load()

  /**
   * Load the configuration from the file system locations `configLocations`.
   * Entries must be valid hadoop URIs or a special URI with scheme "cp" which is treated as classpath entry.
   *
   * If `configLocation` is a directory, it is traversed in breadth-first search (BFS) order provided by hadoop file system.
   * Only file names ending in '.conf', '.json', or '.properties' are processed.
   * If multiple entries are given, all entries must be on the same file system.
   * All processed config files are merged and files encountered later overwrite settings in files processed earlier.
   *
   * The order of loading is:
   *
   * 1. system properties
   * 2. all '.conf' files in BFS order
   * 3. all '.json' files in BFS order
   * 4. all '.properties' files in BFS order
   *
   * Configuration values take precedence in that order.
   *
   * The file extension of any encountered file forces a corresponding config syntax:
   *
   * - '.conf' forces HOCON syntax
   * - '.json' forces JSON syntax
   * - '.properties' forces Java properties syntax
   *
   * @see [[com.typesafe.config.ConfigSyntax]]
   * @param configLocations     configuration files or directories containing configuration files.
   * @param hadoopConf          Hadoop configuration to initialize filesystem.
   *                            Note that maybe additional hadoop/spark configurations could not yet been loaded from the configuration files.
   *                            In that case the default configuration is used.
   * @return                    a resolved [[Config]] merged from all found configuration files.
   */
  def loadConfigFromFilesystem(configLocations: Seq[String], hadoopConf: Configuration): Config = try {
    val hadoopPaths = configLocations.map( l => HdfsUtil.addHadoopDefaultSchemaAuthority(new Path(l)))
    logger.info(s"Loading configuration from filesystem locations: ${hadoopPaths.map(_.toUri).mkString(", ")}.")
    val hadoopConf: Configuration = new Configuration() // note that we could not yet load additional hadoop/spark configurations set in the configuration files

    // Search locations for config files
    val configFiles = hadoopPaths.flatMap( location =>
        if (ClasspathConfigFile.canHandleScheme(location))
          Seq(ClasspathConfigFile(location))
        else
<<<<<<< HEAD
          try
            getFilesInBfsOrder(location)(location.getFileSystem(hadoopConf))
          catch {
            case exception: FileNotFoundException => throw ConfigurationException(s"The provided config file ${location.toUri.getPath} does not exist", None, exception)
          }
    )


=======
          try {
            val files = getFilesInBfsOrder(location)(location.getFileSystem(hadoopConf))
            if (files.isEmpty){
              throw ConfigurationException(s"The provided directory path ${location.toUri.getPath} does not contain any valid config files")
            }
            files
          } catch {
            case exception: FileNotFoundException => throw ConfigurationException(s"The provided config file does not exist or the provided directory is empty:  ${location.toUri.getPath}", None, exception)
         }
    )

>>>>>>> 29ef979f
    if (configFiles.isEmpty) throw ConfigurationException(s"No configuration files found in ${hadoopPaths.mkString(", ")}. " +
      s"Ensure the configuration files have one of the following extensions: ${configFileExtensions.map(ext => s".$ext").mkString(", ")}")

    //read file extensions in the same order as typesafe config
    val sortedConfigFiles = configFiles.filter(_.extension=="properties") ++ configFiles.filter(_.extension=="json") ++ configFiles.filter(_.extension=="conf")
    logger.debug(s"Configuration files to parse:\n${sortedConfigFiles.mkString("\n")}")

    // parse config files
    val sortedConfigs = sortedConfigFiles.map(file => (file, parseConfig(file))).reverse

    // check for duplicate first class object definitions (connections, data objects, actions)
    if (Environment.enableCheckConfigDuplicates) {
      val objectIdLocationMap =
        sortedConfigs.flatMap { case (file, config) => ConfigParser.getActionsEntries(config).map(objName => (ActionId(objName), file)) } ++
          sortedConfigs.flatMap { case (file, config) => ConfigParser.getDataObjectsEntries(config).map(objName => (DataObjectId(objName), file)) } ++
          sortedConfigs.flatMap { case (file, config) => ConfigParser.getConnectionEntries(config).map(objName => (ConnectionId(objName), file)) }
      val duplicates = objectIdLocationMap.groupBy(_._1)
        .filter(_._2.size > 1)
        .mapValues(_.map(_._2))
      if (duplicates.nonEmpty) {
        val duplicatesStr = duplicates.map { case (id, files) => s"$id=${files.mkString(";")}" }.mkString(" ")
        throw ConfigurationException(s"Configuration parsing failed because of configuration objects defined in multiple locations: $duplicatesStr")
      }
    }

    //system properties take precedence
    val systemPropConfig = ConfigFactory.systemProperties()
    mergeConfigs(systemPropConfig +: sortedConfigs.map(_._2)).resolve()
  } catch {
    // catch if hadoop libraries are missing and output debug informations
    case ex:UnsatisfiedLinkError =>
      logger.error(s"There seems to be a problem loading hadoop binaries: ${ex.getClass.getSimpleName}: ${ex.getMessage}. Make sure directory of hadoop libary is listed in path environment variable (libraryPath=${System.getProperty("java.library.path")})")
      // retry loading hadoop library on our own to catch better error message (e.g. 64/32bit problems)
      try {
        System.loadLibrary("hadoop")
        logger.info("Wow, loading hadoop native library succeeded when doing on our own, strange there is an error when loaded by hadoop itself.")
      } catch {
        case ex:UnsatisfiedLinkError => logger.error(s"retry loading hadoop library on our own ${ex.getClass.getSimpleName}: ${ex.getMessage}")
      }
      throw ex // throw original exception
  }

  /**
   * Merge configurations such that configurations earlier in the list overwrite configurations at the end of the list.
   *
   * @param configs a list of [[Config]]s sorted according to their priority
   * @return a merged [[Config]].
   */
  private def mergeConfigs(configs: Seq[Config]): Config = {
    configs.reduceLeft((c1, c2) => c1.withFallback(c2))
  }

  /**
   * Parse a configuration file as Hocon [[Config]]
   * @param file: a ConfigFile to parse
   * @return parsed [[Config]] object
   */
  private def parseConfig(file: ConfigFile): Config = {
    try {
      val parsedConfig = file.parse.toConfig
      if (parsedConfig.isEmpty) {
        logger.warn(s"Config parsed from ${file.toString} is empty!")
      }
      parsedConfig
    } catch {
      case exception: Throwable =>
        throw ConfigurationException(s"Failed to parse config from ${file.toString}", None, exception)
    }
  }

  /**
   * Collect Hadoop files with valid config file extensions in BFS order.
   * Note that all filenames containing "log4j" are ignored.
   *
   * This is an internal method to create a utility data structure.
   * BFS is implemented by recursion.
   *
   * @param path [[Path]] pointing to a configuration file or a directory from where the traversal should start.
   * @return     a BFS ordered config file list.
   */
  private def getFilesInBfsOrder(path: Path)(implicit fs: FileSystem): Seq[ConfigFile] = {
    if (fs.getFileStatus(path).isDirectory) {
      Try(RemoteIteratorWrapper(fs.listStatusIterator(path))) match {
        case Failure(exception) =>
          logger.warn(s"Failed to list directory content of ${path.toString}.", exception)
          Seq()
        case Success(children) =>
          // sort files before directories for BFS
          val (directories, files) = children
            .filterNot(_.getPath.getName.startsWith(".")) // ignore hidden entries
            .partition(_.isDirectory)
          (files ++ directories).flatMap(p => getFilesInBfsOrder(p.getPath)).toSeq
      }
<<<<<<< HEAD
    } else if (fs.getFileStatus(path).isInstanceOf[FileStatus] && ConfigFile.canHandleExtension(path)) {
=======
    } else if (fs.getFileStatus(path).isFile && ConfigFile.canHandleExtension(path)) {
>>>>>>> 29ef979f
      if (path.getName.contains("log4j")) {
        logger.debug(s"Ignoring log4j configuration file '$path'.")
        Seq()
      } else {
        Seq(HadoopConfigFile(path))
      }
    } else {
      logger.debug(s"Ignoring file '$path'.")
      Seq()
    }
  }

  // Helper classes to handle different location types
  private case class HadoopConfigFile(override val path: Path)(implicit val fs: FileSystem) extends ConfigFile {
    postConstruct(ConfigParseOptions.defaults())
    override def reader(): Reader = new InputStreamReader(fs.open(path))
  }
  private case class ClasspathConfigFile(override val path: Path) extends ConfigFile {
    postConstruct(ConfigParseOptions.defaults())
    override def reader: InputStreamReader = {
      val resource = path.toUri.getPath
      val inputStream = Option(getClass.getResourceAsStream(resource))
        .getOrElse(throw ConfigurationException(s"Could not find resource $resource in classpath"))
      new InputStreamReader(inputStream)
    }
  }
  private object ClasspathConfigFile {
    def canHandleScheme(path: Path): Boolean = path.toUri.getScheme == "cp"
  }
  private trait ConfigFile extends Parseable {
    def path: Path
    lazy val extension: String = ConfigFile.getExtension(path)
    if (!ConfigFile.canHandleExtension(extension)) throw ConfigurationException(s"Cannot parse file with unknown extension $path. Allowed extensions are ${configFileExtensions.mkString(", ")}")
    override def createOrigin(): ConfigOrigin = {
      // SimpleConfigOrigin is not public available :-(
      val clazz = Class.forName("com.typesafe.config.impl.SimpleConfigOrigin")
      val method = clazz.getDeclaredMethod("newSimple", classOf[String])
      method.setAccessible(true)
      method.invoke(null, path.toString).asInstanceOf[ConfigOrigin]
    }
  }
  private object ConfigFile {
    def canHandleExtension(extension: String): Boolean = configFileExtensions.contains(extension)
    def canHandleExtension(path: Path): Boolean = canHandleExtension(getExtension(path))
    private def getExtension(path: Path): String = path.getName.split('.').last
  }
}<|MERGE_RESOLUTION|>--- conflicted
+++ resolved
@@ -95,16 +95,6 @@
         if (ClasspathConfigFile.canHandleScheme(location))
           Seq(ClasspathConfigFile(location))
         else
-<<<<<<< HEAD
-          try
-            getFilesInBfsOrder(location)(location.getFileSystem(hadoopConf))
-          catch {
-            case exception: FileNotFoundException => throw ConfigurationException(s"The provided config file ${location.toUri.getPath} does not exist", None, exception)
-          }
-    )
-
-
-=======
           try {
             val files = getFilesInBfsOrder(location)(location.getFileSystem(hadoopConf))
             if (files.isEmpty){
@@ -116,7 +106,6 @@
          }
     )
 
->>>>>>> 29ef979f
     if (configFiles.isEmpty) throw ConfigurationException(s"No configuration files found in ${hadoopPaths.mkString(", ")}. " +
       s"Ensure the configuration files have one of the following extensions: ${configFileExtensions.map(ext => s".$ext").mkString(", ")}")
 
@@ -210,11 +199,7 @@
             .partition(_.isDirectory)
           (files ++ directories).flatMap(p => getFilesInBfsOrder(p.getPath)).toSeq
       }
-<<<<<<< HEAD
-    } else if (fs.getFileStatus(path).isInstanceOf[FileStatus] && ConfigFile.canHandleExtension(path)) {
-=======
     } else if (fs.getFileStatus(path).isFile && ConfigFile.canHandleExtension(path)) {
->>>>>>> 29ef979f
       if (path.getName.contains("log4j")) {
         logger.debug(s"Ignoring log4j configuration file '$path'.")
         Seq()
