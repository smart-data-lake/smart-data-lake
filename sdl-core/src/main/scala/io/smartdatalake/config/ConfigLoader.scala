--- conflicted
+++ resolved
@@ -192,12 +192,8 @@
               }
             }
         }
-<<<<<<< HEAD
-      } else if (fs.isFile(nextFile) && hasPermission(nextFile, FsAction.READ)) {
+      } else if (fs.isFile(nextFile)) {
         // filter filename extension and ignore potential log4j files
-=======
-      } else if (fs.isFile(nextFile)) {
->>>>>>> 7d3383bb
         val fileExtension = nextFile.getName.split('.').last
         if (configFileExtensions.contains(fileExtension) && !nextFile.getName.contains("log4j")) {
           logger.debug(s"'$nextFile' is a configuration file.")
