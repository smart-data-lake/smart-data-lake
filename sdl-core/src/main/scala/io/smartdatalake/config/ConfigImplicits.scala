--- conflicted
+++ resolved
@@ -144,20 +144,20 @@
   }
 
   /**
-<<<<<<< HEAD
    * A reader that reads [[Connection]] values inside [[Agent]].
    * Note that Connection must be parsed according to it's 'type' attribute by using SDL ConfigParser.
    */
   implicit val connectionDefReader: ConfigReader[Connection] = ConfigReader.fromTry { (c, p) =>
     implicit val instanceRegistry: InstanceRegistry = Environment._instanceRegistry
     ConfigParser.parseConfigObject[Connection](c.getConfig(p))
-=======
+  }
+
+  /**
    * A reader that reads [[ExecutionMode]] values.
    * Note that Expectation must be parsed according to it's 'type' attribute by using SDL ConfigParser.
    */
   implicit val executionModeReader: ConfigReader[ExecutionMode] = ConfigReader.fromTry { (c, p) =>
     implicit val instanceRegistry: InstanceRegistry = Environment._instanceRegistry
     ConfigParser.parseConfigObject[ExecutionMode](c.getConfig(p))
->>>>>>> 4430562b
   }
 }