/*
 * Smart Data Lake - Build your data lake the smart way.
 *
 * Copyright © 2019-2020 ELCA Informatique SA (<https://www.elca.ch>)
 *
 * This program is free software: you can redistribute it and/or modify
 * it under the terms of the GNU General Public License as published by
 * the Free Software Foundation, either version 3 of the License, or
 * (at your option) any later version.
 *
 * This program is distributed in the hope that it will be useful,
 * but WITHOUT ANY WARRANTY; without even the implied warranty of
 * MERCHANTABILITY or FITNESS FOR A PARTICULAR PURPOSE.  See the
 * GNU General Public License for more details.
 *
 * You should have received a copy of the GNU General Public License
 * along with this program. If not, see <http://www.gnu.org/licenses/>.
 */
package io.smartdatalake.config

import com.typesafe.config.{Config, ConfigException, ConfigValueFactory, ConfigValueType}
import configs.syntax._
import io.smartdatalake.config.SdlConfigObject.{ActionId, AgentId, ConnectionId, DataObjectId}
import io.smartdatalake.definitions.Environment
<<<<<<< HEAD
import io.smartdatalake.util.misc.{ReflectionUtil, SmartDataLakeLogger}
import io.smartdatalake.workflow.action.{Action, ProxyAction}
import io.smartdatalake.workflow.agent.Agent
=======
import io.smartdatalake.util.misc.{PerformanceUtils, ReflectionUtil, SmartDataLakeLogger}
import io.smartdatalake.workflow.action.Action
>>>>>>> 2dd1aa2f
import io.smartdatalake.workflow.connection.Connection
import io.smartdatalake.workflow.dataobject.DataObject
import org.reflections.Reflections

import scala.collection.JavaConverters._
import scala.reflect.runtime.universe._
import scala.util.Try
import scala.util.matching.Regex

/**
 * Entry point for SDL config object parsing.
 */
private[smartdatalake] object ConfigParser extends SmartDataLakeLogger {

  final val CONFIG_SECTION_AGENTS = "agents"

  /**
   * Parses the supplied config and returns a populated [[InstanceRegistry]].
   *
   * @param config           the configuration to parse.
   * @param instanceRegistry instance registry to use, default is to create a new instance.
   * @return instance registry populated with all [[Action]]s and [[DataObject]]s defined in the configuration.
   */
  def parse(config: Config, instanceRegistry: InstanceRegistry = new InstanceRegistry): InstanceRegistry = {
    implicit val registry: InstanceRegistry = instanceRegistry

<<<<<<< HEAD

    val agents: Map[AgentId, Agent] = getAgentConfigMap(config)
      .map { case (id, config) => (AgentId(id), parseConfigObjectWithId[Agent](id, config)) }
    registry.register(agents)

    val connections: Map[ConnectionId, Connection] = getConnectionConfigMap(config)
      .map { case (id, config) => (ConnectionId(id), parseConfigObjectWithId[Connection](id, config)) }
    registry.register(connections)

    val dataObjects: Map[DataObjectId, DataObject] = getDataObjectConfigMap(config)
      .map { case (id, config) => (DataObjectId(id), parseConfigObjectWithId[DataObject](id, config)) }
    registry.register(dataObjects)

    val actions: Map[ActionId, Action] = getActionConfigMap(config)
      .map { case (id, config) => (ActionId(id), parseActionWithId(id, config)) }
=======
    val (connections, t1) = PerformanceUtils.measureTime {
      getConnectionConfigMap(config)
        .map { case (id, config) => (ConnectionId(id), parseConfigObjectWithId[Connection](id, config)) }
    }
    logger.debug(s"Parsed ${connections.size} in $t1 seconds")
    registry.register(connections)

    val (dataObjects, t2) = PerformanceUtils.measureTime {
      getDataObjectConfigMap(config)
        .map { case (id, config) => (DataObjectId(id), parseConfigObjectWithId[DataObject](id, config)) }
    }
    logger.debug(s"Parsed ${dataObjects.size} in $t2 seconds")
    registry.register(dataObjects)

    val (actions,t3) = PerformanceUtils.measureTime {
      getActionConfigMap(config)
        .map { case (id, config) => (ActionId(id), parseConfigObjectWithId[Action](id, config)) }
    }
    logger.debug(s"Parsed ${actions.size} in $t3 seconds")
>>>>>>> 2dd1aa2f
    registry.register(actions)

    registry
  }

  final val CONFIG_SECTION_CONNECTIONS = "connections"
  final val CONFIG_SECTION_DATAOBJECTS = "dataObjects"
  final val CONFIG_SECTION_ACTIONS = "actions"

  def getConnectionEntries(config: Config): Seq[String] = extractConfigKeys(config, CONFIG_SECTION_CONNECTIONS)

  def getDataObjectsEntries(config: Config): Seq[String] = extractConfigKeys(config, CONFIG_SECTION_DATAOBJECTS)

  def getActionsEntries(config: Config): Seq[String] = extractConfigKeys(config, CONFIG_SECTION_ACTIONS)

  def extractConfigKeys(config: Config, entry: String): Seq[String] = {
    if (config.hasPath(entry)) config.getObject(entry).keySet().asScala.toSeq
    else Seq()
  }

  def getAgentConfigMap(config: Config): Map[String, Config] = extractConfigMap(config, CONFIG_SECTION_AGENTS)

  def getConnectionConfigMap(config: Config): Map[String, Config] = extractConfigMap(config, CONFIG_SECTION_CONNECTIONS)

  def getDataObjectConfigMap(config: Config): Map[String, Config] = extractConfigMap(config, CONFIG_SECTION_DATAOBJECTS)

  def getActionConfigMap(config: Config): Map[String, Config] = extractConfigMap(config, CONFIG_SECTION_ACTIONS)

  def extractConfigMap(config: Config, entry: String): Map[String, Config] = {
    if (config.hasPath(entry)) {
      config.get[Map[String, Config]](entry)
        .valueOrThrow(e => new ConfigurationException(s"Error extracting $entry: ${e.messages.mkString(", ")}", Some(s"$entry")))
    } else Map()
  }

  /**
   * Parse a [[SdlConfigObject]] from the supplied config.
   *
   * The config is expected to contain only the settings for this instance.
   *
   * @param config    the "local" config specifying this [[SdlConfigObject]].
   * @param configPath the current path in the configuration. Note that this is only used for error messages.
   * @param additionalConfigValues additional configuration values to add to the config before parsing.
   * @param registry  the [[InstanceRegistry]] to pass to the [[SdlConfigObject]] instance.
   * @tparam A        the abstract type this object, i.e.: [[Action]] or [[DataObject]]
   * @return          a new instance of this [[SdlConfigObject]].
   */
  def parseConfigObject[A <: ParsableFromConfig[A] : TypeTag](config: Config, configPath: Option[String] = None, additionalConfigValues : Map[String,AnyRef] = Map())
                                                             (implicit registry: InstanceRegistry): A = try {
    // get class & module
    val configuredType = config.get[String]("type")
      .mapError(error => throw ConfigurationException(s"Required configuration setting 'type' is missing.", None, error.configException))
      .value
    val clazz = Environment.classLoader.loadClass(className(configuredType))
    val mirror = runtimeMirror(clazz.getClassLoader)
    val classSymbol = mirror.classSymbol(clazz)
    require(classSymbol.companion.isModule, s"Can not instantiate ${classOf[DataObject].getSimpleName} of class '${clazz.getTypeName}'. It does not have a companion object.")
    val companionObjectSymbol = classSymbol.companion.asModule

    // get factory method
    logger.debug(s"Instance requested for '${clazz.getTypeName}'. Extracting factory method from companion object.")
    val factoryMethod: FactoryMethod[A] = new FactoryMethod(companionObjectSymbol, FactoryMethodExtractor.extract(companionObjectSymbol))

    // prepare refined config
    val configExtended = additionalConfigValues.foldLeft(config){
      case (config, (key,value)) => config.withValue(key, ConfigValueFactory.fromAnyRef(value))
    }
    .withoutPath("type")
    val configSubstituted = Environment.configPathsForLocalSubstitution.foldLeft(configExtended) {
      case (config, path) => try {
          localSubstitution(config, path)
        } catch {
          case e: ConfigurationException => throw ConfigurationException(s"Error in local config substitution for path='$path': ${e.message}", Some(s"$configPath.$path"), e)
        }
    }

    // create object
    logger.debug(s"Invoking extracted method: $factoryMethod.")
    Try(factoryMethod.invoke(configSubstituted, registry, mirror)).recoverWith {
      case e =>
        logger.debug(s"Failed to invoke '$factoryMethod' with '$config'.", e)
        throw Option(e.getCause).getOrElse(e)
    }.get

  } catch {
    case e: Exception => throw enrichExceptionMessageConfigPath(enrichExceptionMessageClassName(e), configPath)
  }

  def parseConfigObjectWithId[A <: ParsableFromConfig[A] : TypeTag](id: String, config: Config)(implicit registry: InstanceRegistry): A = {
    parseConfigObject[A](config, Some(getIdWithClassNamePrefixed[A](id)), Map("id" -> id))
  }

  def parseActionWithId(id: String, config: Config)(implicit registry: InstanceRegistry): Action = {
    val parsedAction = parseConfigObjectWithId[Action](id, config)
    if (parsedAction.agentId.isDefined) {
      val agent = registry.get[Agent](parsedAction.agentId.get)
      ProxyAction(parsedAction, parsedAction.id, agent)
    } else {
      parsedAction
    }
  }

  /**
   * Add exceptions class name to exception message if not yet included.
   */
  private def enrichExceptionMessageClassName(e: Exception): Exception = {
    // recursively get root cause of exception
    def getRootCause(cause: Throwable): Throwable = {
      Option(cause.getCause).map(getRootCause).getOrElse(cause)
    }

    val rootCause = getRootCause(e)
    if (!rootCause.isInstanceOf[ConfigException]) {
      val rootCauseClassName = rootCause.getClass.getSimpleName
      if (!e.getMessage.contains(rootCauseClassName)) e match {
        case c: ConfigurationException => c.copy(message = s"${rootCauseClassName}: ${c.getMessage}")
        case e => ConfigurationException(s"${rootCauseClassName}: ${e.getMessage}", throwable = e)
      } else e
    } else e
  }

  /**
   * Add optional configuration path to exception message it not yet included.
   */
  private def enrichExceptionMessageConfigPath(e: Exception, configPath: Option[String]): Exception = {
    if (configPath.isDefined && !e.getMessage.contains(configPath.get)) e match {
      case c: ConfigurationException => c.copy(message = s"(${configPath.get}) ${c.getMessage}")
      case e => ConfigurationException(s"(${configPath.get}) ${e.getMessage}", configPath, e)
    } else e
  }

  /**
   * Adds the class name to a given Id as prefix.
   * This is mainly used for error messages.
   */
  def getIdWithClassNamePrefixed[A : TypeTag](id: String): String = {
    val configObjectType = typeOf[A]
    configObjectType.typeSymbol.name.toString + "~" + id
  }

  /**
   * Extracts the fully qualified class name from the type parameter in the config.
   *
   * If a "short name" is provided without package specification, search for an implementation with name configuredType
   * of the abstract type inside package "io.smartdatalake.workflow".
   *
   * @param configuredType type attribute from configuration.
   * @tparam A            the abstract type of this object, i.e.: [[Action]] or [[DataObject]]
   * @return              the fully qualified class name of this class.
   */
  private def className[A <: ParsableFromConfig[_] : TypeTag](configuredType: String): String = {
    // if no package name is given, we search for an implementation with simple class name <configuredType> of the abstract type [A] inside package "io.smartdatalake.workflow"
    if (!configuredType.contains('.')) {
      implicit val reflections: Reflections = ReflectionUtil.getReflections("io.smartdatalake.workflow")
      val implClasses = ReflectionUtil.getTraitImplClasses[A]
        .filter(_.getSimpleName == configuredType)
      val abstractSymbol = symbolOf[A]
      if (implClasses.isEmpty) throw new ClassNotFoundException(s"Implementation $configuredType of interface ${abstractSymbol.name} not found")
      if (implClasses.size>1) throw new IllegalStateException(s"Multiple implementation named $configuredType for interface ${abstractSymbol.name} found: ${implClasses.map(_.getName).mkString(", ")}")
      implClasses.head.getName
    } else configuredType
  }

  /**
   * Substitutes parts inside values by other paths of the configuration
   * Token for substitution is "~{replacementPath}"
   *
   * @param config configuration object for local substitution
   * @param path path to search for local substitution tokens and execute substitution
   * @return config with local substitution executed on path
   */
  def localSubstitution(config: Config, path: String): Config = {

    val localSubstituter = (regMatch: Regex.Match) => {
      val replacementPath = regMatch.group(1)
      if (config.hasPath(replacementPath)) {
        if (config.getValue(replacementPath).valueType() == ConfigValueType.STRING
          ||config.getValue(replacementPath).valueType() == ConfigValueType.NUMBER) config.getString(replacementPath)
        else throw ConfigurationException(s"local substitution path '$replacementPath' in path '$path' is not a string")
      } else throw ConfigurationException(s"local substitution path '$replacementPath' in path '$path' does not exist")
    }

    if (config.hasPath(path) && config.getValue(path).valueType() == ConfigValueType.STRING) {
      val value = config.getString(path)
      val valueSubstituted = """~\{(.*?)\}""".r.replaceAllIn(value, localSubstituter)
      config.withValue(path, ConfigValueFactory.fromAnyRef(valueSubstituted))
    } else config
  }
}<|MERGE_RESOLUTION|>--- conflicted
+++ resolved
@@ -22,14 +22,11 @@
 import configs.syntax._
 import io.smartdatalake.config.SdlConfigObject.{ActionId, AgentId, ConnectionId, DataObjectId}
 import io.smartdatalake.definitions.Environment
-<<<<<<< HEAD
+import io.smartdatalake.util.misc.{PerformanceUtils, ReflectionUtil, SmartDataLakeLogger}
+import io.smartdatalake.workflow.action.Action
 import io.smartdatalake.util.misc.{ReflectionUtil, SmartDataLakeLogger}
 import io.smartdatalake.workflow.action.{Action, ProxyAction}
 import io.smartdatalake.workflow.agent.Agent
-=======
-import io.smartdatalake.util.misc.{PerformanceUtils, ReflectionUtil, SmartDataLakeLogger}
-import io.smartdatalake.workflow.action.Action
->>>>>>> 2dd1aa2f
 import io.smartdatalake.workflow.connection.Connection
 import io.smartdatalake.workflow.dataobject.DataObject
 import org.reflections.Reflections
@@ -49,50 +46,40 @@
   /**
    * Parses the supplied config and returns a populated [[InstanceRegistry]].
    *
-   * @param config           the configuration to parse.
+   * @param config  the configuration to parse.
    * @param instanceRegistry instance registry to use, default is to create a new instance.
-   * @return instance registry populated with all [[Action]]s and [[DataObject]]s defined in the configuration.
+   * @return  instance registry populated with all [[Action]]s, [[DataObject]]s, [[Connections]]s and [[Agents]]s defined in the configuration.
    */
   def parse(config: Config, instanceRegistry: InstanceRegistry = new InstanceRegistry): InstanceRegistry = {
     implicit val registry: InstanceRegistry = instanceRegistry
 
-<<<<<<< HEAD
-
-    val agents: Map[AgentId, Agent] = getAgentConfigMap(config)
-      .map { case (id, config) => (AgentId(id), parseConfigObjectWithId[Agent](id, config)) }
+    val  (agents, t1) =
+      PerformanceUtils.measureTime {
+        getAgentConfigMap(config)
+          .map { case (id, config) => (AgentId(id), parseConfigObjectWithId[Agent](id, config)) }
+      }
+    logger.debug(s"Parsed ${agents.size} agents in $t1 seconds")
     registry.register(agents)
 
-    val connections: Map[ConnectionId, Connection] = getConnectionConfigMap(config)
-      .map { case (id, config) => (ConnectionId(id), parseConfigObjectWithId[Connection](id, config)) }
-    registry.register(connections)
-
-    val dataObjects: Map[DataObjectId, DataObject] = getDataObjectConfigMap(config)
-      .map { case (id, config) => (DataObjectId(id), parseConfigObjectWithId[DataObject](id, config)) }
-    registry.register(dataObjects)
-
-    val actions: Map[ActionId, Action] = getActionConfigMap(config)
-      .map { case (id, config) => (ActionId(id), parseActionWithId(id, config)) }
-=======
     val (connections, t1) = PerformanceUtils.measureTime {
       getConnectionConfigMap(config)
         .map { case (id, config) => (ConnectionId(id), parseConfigObjectWithId[Connection](id, config)) }
     }
-    logger.debug(s"Parsed ${connections.size} in $t1 seconds")
+    logger.debug(s"Parsed ${connections.size} connections in $t1 seconds")
     registry.register(connections)
 
     val (dataObjects, t2) = PerformanceUtils.measureTime {
       getDataObjectConfigMap(config)
         .map { case (id, config) => (DataObjectId(id), parseConfigObjectWithId[DataObject](id, config)) }
     }
-    logger.debug(s"Parsed ${dataObjects.size} in $t2 seconds")
+    logger.debug(s"Parsed ${dataObjects.size} dataObjects in $t2 seconds")
     registry.register(dataObjects)
 
     val (actions,t3) = PerformanceUtils.measureTime {
       getActionConfigMap(config)
         .map { case (id, config) => (ActionId(id), parseConfigObjectWithId[Action](id, config)) }
     }
-    logger.debug(s"Parsed ${actions.size} in $t3 seconds")
->>>>>>> 2dd1aa2f
+    logger.debug(s"Parsed ${actions.size} actions in $t3 seconds")
     registry.register(actions)
 
     registry
@@ -101,13 +88,9 @@
   final val CONFIG_SECTION_CONNECTIONS = "connections"
   final val CONFIG_SECTION_DATAOBJECTS = "dataObjects"
   final val CONFIG_SECTION_ACTIONS = "actions"
-
   def getConnectionEntries(config: Config): Seq[String] = extractConfigKeys(config, CONFIG_SECTION_CONNECTIONS)
-
   def getDataObjectsEntries(config: Config): Seq[String] = extractConfigKeys(config, CONFIG_SECTION_DATAOBJECTS)
-
   def getActionsEntries(config: Config): Seq[String] = extractConfigKeys(config, CONFIG_SECTION_ACTIONS)
-
   def extractConfigKeys(config: Config, entry: String): Seq[String] = {
     if (config.hasPath(entry)) config.getObject(entry).keySet().asScala.toSeq
     else Seq()
@@ -116,11 +99,8 @@
   def getAgentConfigMap(config: Config): Map[String, Config] = extractConfigMap(config, CONFIG_SECTION_AGENTS)
 
   def getConnectionConfigMap(config: Config): Map[String, Config] = extractConfigMap(config, CONFIG_SECTION_CONNECTIONS)
-
   def getDataObjectConfigMap(config: Config): Map[String, Config] = extractConfigMap(config, CONFIG_SECTION_DATAOBJECTS)
-
   def getActionConfigMap(config: Config): Map[String, Config] = extractConfigMap(config, CONFIG_SECTION_ACTIONS)
-
   def extractConfigMap(config: Config, entry: String): Map[String, Config] = {
     if (config.hasPath(entry)) {
       config.get[Map[String, Config]](entry)
@@ -180,7 +160,6 @@
   } catch {
     case e: Exception => throw enrichExceptionMessageConfigPath(enrichExceptionMessageClassName(e), configPath)
   }
-
   def parseConfigObjectWithId[A <: ParsableFromConfig[A] : TypeTag](id: String, config: Config)(implicit registry: InstanceRegistry): A = {
     parseConfigObject[A](config, Some(getIdWithClassNamePrefixed[A](id)), Map("id" -> id))
   }
@@ -203,7 +182,6 @@
     def getRootCause(cause: Throwable): Throwable = {
       Option(cause.getCause).map(getRootCause).getOrElse(cause)
     }
-
     val rootCause = getRootCause(e)
     if (!rootCause.isInstanceOf[ConfigException]) {
       val rootCauseClassName = rootCause.getClass.getSimpleName
